--- conflicted
+++ resolved
@@ -98,29 +98,18 @@
     // ServiceWorkerContext.
     UNREGISTERING,
   };
-<<<<<<< HEAD
-  // Stores vector of <success, failure> pairs of Closure objects.
-  class VectorOfClosurePairs
-      : public std::vector<std::pair<base::Closure, base::Closure> > {
-   public:
-    // Runs all closures then clears the vector.
-=======
   // Stores vector of <success, failure> pairs of callbacks.
   class VectorOfClosurePairs
       : public std::vector<std::pair<base::Closure, base::Closure> > {
    public:
     // Runs all success / failure callbacks and then clears the vector.
->>>>>>> 74b2fb53
     void RunSuccessCallbacksAndClear();
     void RunFailureCallbacksAndClear();
   };
   struct State {
     RegistrationState registration;
     int outstanding_state_changes;
-<<<<<<< HEAD
     linked_ptr<content::ServiceWorkerHost> service_worker_host;
-=======
->>>>>>> 74b2fb53
     // Can be non-empty during REGISTERING.
     VectorOfClosurePairs registration_callbacks;
     // Can be non-empty during UNREGISTERING.
