# DO NOT EDIT EXCEPT FOR LOCAL TESTING.
# THIS IS A GENERATED FILE.
# ALL MANUAL CHANGES WILL BE OVERWRITTEN.
# SEE http://code.google.com/p/chromium/wiki/UsingGit
# FOR HOW TO ROLL DEPS
vars = {
    'ffmpeg_hash':
         '@9186343787c9fe2af1a3b0350ac556508dfbaaf6',
    'webkit_url':
         'https://chromium.googlesource.com/chromium/blink.git',
    'git_url':
         'https://chromium.googlesource.com',
    'webkit_rev':
<<<<<<< HEAD
         '@2f6a23ec58b4f1e0f717b3ac53aae55d30fbf858'
=======
         '@e466c92867afb5f5b710acf211576dd7939ca9b2'
>>>>>>> 1d63657d
}

deps = {
    'src/breakpad/src':
        Var('git_url') + '/external/google-breakpad/src.git@29269172e3317f396c202a85586b44638753c9db',
    'src/chrome/test/data/extensions/api_test/permissions/nacl_enabled/bin':
        Var('git_url') + '/native_client/src/native_client/tests/prebuilt.git@3e17365176c94624f46cace174f61834b7f3c35d',
    'src/chrome/test/data/perf/canvas_bench':
        Var('git_url') + '/chromium/canvas_bench.git@a7b40ea5ae0239517d78845a5fc9b12976bfc732',
    'src/chrome/test/data/perf/frame_rate/content':
        Var('git_url') + '/chromium/frame_rate/content.git@c10272c88463efeef6bb19c9ec07c42bc8fe22b9',
    'src/chrome/test/data/perf/third_party/octane':
        Var('git_url') + '/external/octane-benchmark.git@9ac27bfd9e0bc73663db0c0551440215d8b20d09',
    'src/media/cdm/ppapi/api':
        Var('git_url') + '/chromium/cdm.git@14b906ed76eabeee2051c9549c346cb7efe864b0',
    'src/native_client':
        Var('git_url') + '/native_client/src/native_client.git@1f69c2554a29c2a0b99b9f7a13c6b7bca3f4f4f7',
    'src/sdch/open-vcdiff':
        Var('git_url') + '/external/open-vcdiff.git@438f2a5be6d809bc21611a94cd37bfc8c28ceb33',
    'src/testing/gmock':
        Var('git_url') + '/external/googlemock.git@6b1759c3816d574bddde3e1725c51a811c8870e7',
    'src/testing/gtest':
        Var('git_url') + '/external/googletest.git@74de57c951aedebc5dfe26a27604353432392b98',
    'src/third_party/WebKit':
        Var('webkit_url') + Var('webkit_rev'),
    'src/third_party/angle':
        Var('git_url') + '/angle/angle.git@95fa672f26db492aee2076b0acb524149d52c68f',
    'src/third_party/angle_dx11':
        Var('git_url') + '/external/angle.git@af640efbfdbe80909016fc623bb65f010a2e551f',
    'src/third_party/bidichecker':
        Var('git_url') + '/external/bidichecker/lib.git@97f2aa645b74c28c57eca56992235c79850fa9e0',
    'src/third_party/cacheinvalidation/src':
        Var('git_url') + '/external/google-cache-invalidation-api/src.git@7a4a97d5e92504bdd68c5d8cb1a4e9355516e558',
    'src/third_party/cld_2/src':
        Var('git_url') + '/external/cld2.git@b17c3c025db379fbeb56c4215bc1eb8737576f4c',
    'src/third_party/ffmpeg':
        Var('git_url') + '/chromium/third_party/ffmpeg.git' + Var('ffmpeg_hash'),
    'src/third_party/flac':
        Var('git_url') + '/chromium/deps/flac.git@71e33f190a7bb144fe4e2014897b8d15c8247198',
    'src/third_party/hunspell':
        Var('git_url') + '/chromium/deps/hunspell.git@37403978cd939a2b396a5d49944af54623e4795e',
    'src/third_party/hunspell_dictionaries':
        Var('git_url') + '/chromium/deps/hunspell_dictionaries.git@bc7edb352e97fa71e387b9a5522f1bbd5b11a5eb',
    'src/third_party/icu':
        Var('git_url') + '/chromium/deps/icu46.git@763fff3b5360213b5f0e18d099b9dac867181b57',
    'src/third_party/jsoncpp/source/include':
        Var('git_url') + '/external/jsoncpp/jsoncpp/include.git@b0dd48e02b6e6248328db78a65b5c601f150c349',
    'src/third_party/jsoncpp/source/src/lib_json':
        Var('git_url') + '/external/jsoncpp/jsoncpp/src/lib_json.git@a8caa51ba2f80971a45880425bf2ae864a786784',
    'src/third_party/leveldatabase/src':
        Var('git_url') + '/external/leveldb.git@2d749ea62f0e47281e82794c8e00eb588cd66616',
    'src/third_party/libaddressinput/src':
        Var('git_url') + '/external/libaddressinput.git@a92ce9ba97b60733d8fdb1d59abaf0e23e862491',
    'src/third_party/libexif/sources':
        Var('git_url') + '/chromium/deps/libexif/sources.git@d815c325bab0d1871d4c7e70600ecdfdab07db9e',
    'src/third_party/libjingle/source/talk':
        Var('git_url') + '/external/webrtc/stable/talk.git@edac505d92ae2ab28b41f26f1a5b889d3e2a99f3',
    'src/third_party/libjpeg_turbo':
        Var('git_url') + '/chromium/deps/libjpeg_turbo.git@32cab49bd4cb1ce069a435fd75f9439c34ddc6f8',
    'src/third_party/libphonenumber/src/phonenumbers':
        Var('git_url') + '/external/libphonenumber/cpp/src/phonenumbers.git@8d8b5b3b2035197795d27573d4cf566b5d9ad689',
    'src/third_party/libphonenumber/src/resources':
        Var('git_url') + '/external/libphonenumber/resources.git@de095548d2ae828a414e01f3951bfefba902b4e4',
    'src/third_party/libphonenumber/src/test':
        Var('git_url') + '/external/libphonenumber/cpp/test.git@883b7b86541d64b2691f7c0e65facb0b08db73e8',
    'src/third_party/libsrtp':
        Var('git_url') + '/chromium/deps/libsrtp.git@c3261b9d0df2c7371f4acc28008ec0c891e44faf',
    'src/third_party/libvpx':
        Var('git_url') + '/chromium/deps/libvpx.git@c50ca17492685dadfa5e32b2bb20e156392f8caa',
    'src/third_party/libyuv':
        Var('git_url') + '/external/libyuv.git@d36d2606fc7c9d719190676740b4d7b0cc53942f',
    'src/third_party/mesa/src':
        Var('git_url') + '/chromium/deps/mesa.git@e740c825b11773ebe636675977e5f79de253c745',
    'src/third_party/openmax_dl':
        Var('git_url') + '/external/webrtc/deps/third_party/openmax.git@160311f8f0a09062f4360709d2965e71d3f3d749',
    'src/third_party/opus/src':
        Var('git_url') + '/chromium/deps/opus.git@dd52457296df1ef41bae8e28dc321d6798509172',
    'src/third_party/ots':
        Var('git_url') + '/external/ots.git@e78f18717608d5f4db643abdc561b754ff8c2442',
    'src/third_party/pyftpdlib/src':
        Var('git_url') + '/external/pyftpdlib.git@2be6d65e31c7ee6320d059f581f05ae8d89d7e45',
    'src/third_party/pywebsocket/src':
        Var('git_url') + '/external/pywebsocket/src.git@e8de2ba77f55c48e291f70f389f647fafd12ec87',
    'src/third_party/safe_browsing/testing':
        Var('git_url') + '/external/google-safe-browsing/testing.git@9d7e8064f3ca2e45891470c9b5b1dce54af6a9d6',
    'src/third_party/scons-2.0.1':
        Var('git_url') + '/native_client/src/third_party/scons-2.0.1.git@c81c95aff36392cffede13382dd5fcad25c0a603',
    'src/third_party/sfntly/cpp/src':
        Var('git_url') + '/external/sfntly/cpp/src.git@8f090032dd4f8f8908f338cc73bb840b788377f2',
    'src/third_party/skia/gyp':
        Var('git_url') + '/external/skia/gyp.git@e5d25ec8da8a71d4767b6b208051c6cbc1f2c2e2',
    'src/third_party/skia/include':
        Var('git_url') + '/external/skia/include.git@34074ce38f831cbb1104d212c7a3e87b73dc6323',
    'src/third_party/skia/src':
        Var('git_url') + '/external/skia/src.git@3c6b25d019f8a2f79ad09934c85dc5ec55ceeaac',
    'src/third_party/smhasher/src':
        Var('git_url') + '/external/smhasher.git@6f63a4882e6b2cf87e8eec1a3ef8644e0d963283',
    'src/third_party/snappy/src':
        Var('git_url') + '/external/snappy.git@762bb32f0c9d2f31ba4958c7c0933d22e80c20bf',
    'src/third_party/speex':
        Var('git_url') + '/chromium/deps/speex.git@f448dfcceac99e0a771feaeedf447523b3fd26e1',
    'src/third_party/swig/Lib':
        Var('git_url') + '/chromium/deps/swig/Lib.git@f2a695d52e61e6a8d967731434f165ed400f0d69',
    'src/third_party/trace-viewer':
        Var('git_url') + '/external/trace-viewer.git@fcc2b2c64d566d118373a9acb5903e2a3d56228f',
    'src/third_party/usrsctp/usrsctplib':
        Var('git_url') + '/external/usrsctplib.git@6b0af72aa691378aac94d6acda1ce759ed75ff00',
    'src/third_party/webdriver/pylib':
        Var('git_url') + '/external/selenium/py.git@8212c8017c92a1ba740caf01c1acefb3674a6a44',
    'src/third_party/webgl_conformance':
        Var('git_url') + '/chromium/deps/webgl/sdk/tests.git@effa22ac00aa8fd88b55fc49a846d5dd39168173',
    'src/third_party/webpagereplay':
        Var('git_url') + '/external/web-page-replay.git@233216e8e876c0856c7738ae23db703b3a528f08',
    'src/third_party/webrtc':
        Var('git_url') + '/external/webrtc/stable/webrtc.git@56bd77c6e7b65b47fb5571845de0bad4d1fc4ebe',
    'src/third_party/yasm/source/patched-yasm':
        Var('git_url') + '/chromium/deps/yasm/patched-yasm.git@c960eb11ccda80b10ed50be39df4f0663b371d1d',
    'src/tools/deps2git':
        Var('git_url') + '/chromium/tools/deps2git.git@964661a329348f3a97dd468b7b35d46a9265f7b6',
    'src/tools/grit':
        Var('git_url') + '/external/grit-i18n.git@e9f965b7a19bfc970bec100fb03e6aa269deb522',
    'src/tools/gyp':
        Var('git_url') + '/external/gyp.git@54d9e6594e2578b0382321bbdf311a7390514039',
    'src/tools/page_cycler/acid3':
        Var('git_url') + '/chromium/deps/acid3.git@6be0a66a1ebd7ebc5abc1b2f405a945f6d871521',
    'src/tools/swarming_client':
        Var('git_url') + '/external/swarming.client.git@aab3a62beb7e1d7a6785dcaee707479691fd6ddf',
    'src/v8':
        Var('git_url') + '/external/v8.git@cc536058448cdb26fedf76ce62f2ce91480f2ae3',
}

deps_os = {
    'android':
    {
        'src/third_party/android_tools':
            Var('git_url') + '/android_tools.git@25cf2d85072b06f78956ecaacd564ef56a054d65',
        'src/third_party/aosp':
            Var('git_url') + '/chromium/deps/aosp.git@bbafe5155dff86bbba1e92b42a073ffcfcfbf28c',
        'src/third_party/apache-mime4j':
            Var('git_url') + '/chromium/deps/apache-mime4j.git@28cb1108bff4b6cf0a2e86ff58b3d025934ebe3a',
        'src/third_party/eyesfree/src/android/java/src/com/googlecode/eyesfree/braille':
            Var('git_url') + '/external/eyes-free/braille/client/src/com/googlecode/eyesfree/braille.git@77bf6edb0138e3a38a2772248696f130dab45e34',
        'src/third_party/findbugs':
            Var('git_url') + '/chromium/deps/findbugs.git@b9b6889b94a3081615d5ca62173e9816a31cc1eb',
        'src/third_party/freetype':
            Var('git_url') + '/chromium/src/third_party/freetype.git@e3b631da8034f7c6ecc6d809cd9e46d306215c32',
        'src/third_party/guava/src':
            Var('git_url') + '/external/guava-libraries.git@c523556ab7d0f05afadebd20e7768d4c16af8771',
        'src/third_party/httpcomponents-client':
            Var('git_url') + '/chromium/deps/httpcomponents-client.git@285c4dafc5de0e853fa845dce5773e223219601c',
        'src/third_party/httpcomponents-core':
            Var('git_url') + '/chromium/deps/httpcomponents-core.git@9f7180a96f8fa5cab23f793c14b413356d419e62',
        'src/third_party/jarjar':
            Var('git_url') + '/chromium/deps/jarjar.git@2e1ead4c68c450e0b77fe49e3f9137842b8b6920',
        'src/third_party/jsr-305/src':
            Var('git_url') + '/external/jsr-305.git@642c508235471f7220af6d5df2d3210e3bfc0919',
        'src/third_party/libaddressinput/src/cpp':
            None,
        'src/third_party/libaddressinput/src/testdata':
            None,
        'src/third_party/lss':
            Var('git_url') + '/external/linux-syscall-support/lss.git@e6c7682c40c27527894fbb8bcba38f77edbbb6b7',
        'src/third_party/openssl':
            Var('git_url') + '/chromium/deps/openssl.git@f50952b0ae7fde883e66289d6629ee625f292df2',
    },
    'ios':
    {
        'src/build/util/support':
            None,
        'src/chrome/test/data/extensions/api_test/permissions/nacl_enabled/bin':
            None,
        'src/chrome/test/data/perf/canvas_bench':
            None,
        'src/chrome/test/data/perf/frame_rate/content':
            None,
        'src/chrome/test/data/perf/third_party/octane':
            None,
        'src/media/cdm/ppapi/api':
            None,
        'src/native_client':
            None,
        'src/native_client/src/third_party/ppapi':
            None,
        'src/testing/iossim/third_party/class-dump':
            Var('git_url') + '/chromium/deps/class-dump.git@89bd40883c767584240b4dade8b74e6f57b9bdab',
        'src/third_party/GTM':
            Var('git_url') + '/external/google-toolbox-for-mac.git@471407b943b14bcebe017dc6d098b3f54019eaba',
        'src/third_party/angle':
            None,
        'src/third_party/angle_dx11':
            None,
        'src/third_party/bidichecker':
            None,
        'src/third_party/cld_2/src':
            None,
        'src/third_party/ffmpeg':
            None,
        'src/third_party/hunspell':
            None,
        'src/third_party/hunspell_dictionaries':
            None,
        'src/third_party/libaddressinput/src/cpp':
            None,
        'src/third_party/libaddressinput/src/testdata':
            None,
        'src/third_party/libexif/sources':
            None,
        'src/third_party/libjpeg_turbo':
            None,
        'src/third_party/libsrtp':
            None,
        'src/third_party/libvpx':
            None,
        'src/third_party/libyuv':
            None,
        'src/third_party/mesa/src':
            None,
        'src/third_party/nss':
            Var('git_url') + '/chromium/deps/nss.git@3f074d0aa13032f79d9962239664b8830dbe90e0',
        'src/third_party/openmax_dl':
            None,
        'src/third_party/opus/src':
            None,
        'src/third_party/ots':
            None,
        'src/third_party/pymox/src':
            None,
        'src/third_party/safe_browsing/testing':
            None,
        'src/third_party/scons-2.0.1':
            None,
        'src/third_party/sfntly/cpp/src':
            None,
        'src/third_party/smhasher/src':
            None,
        'src/third_party/swig/Lib':
            None,
        'src/third_party/undoview':
            None,
        'src/third_party/usrsctp/usrsctplib':
            None,
        'src/third_party/v8-i18n':
            None,
        'src/third_party/webdriver/pylib':
            None,
        'src/third_party/webgl_conformance':
            None,
        'src/third_party/webpagereplay':
            None,
        'src/third_party/webrtc':
            None,
        'src/third_party/yasm/source/patched-yasm':
            None,
        'src/tools/page_cycler/acid3':
            None,
        'src/v8':
            None,
    },
    'mac':
    {
        'src/chrome/installer/mac/third_party/xz/xz':
            Var('git_url') + '/chromium/deps/xz.git@eecaf55632ca72e90eb2641376bce7cdbc7284f7',
        'src/chrome/tools/test/reference_build/chrome_mac':
            Var('git_url') + '/chromium/reference_builds/chrome_mac.git@1dc401bb64a752dfd927fe8e94f2dc633033c074',
        'src/third_party/GTM':
            Var('git_url') + '/external/google-toolbox-for-mac.git@471407b943b14bcebe017dc6d098b3f54019eaba',
        'src/third_party/lighttpd':
            Var('git_url') + '/chromium/deps/lighttpd.git@9dfa55d15937a688a92cbf2b7a8621b0927d06eb',
        'src/third_party/nss':
            Var('git_url') + '/chromium/deps/nss.git@3f074d0aa13032f79d9962239664b8830dbe90e0',
        'src/third_party/pdfsqueeze':
            Var('git_url') + '/external/pdfsqueeze.git@5936b871e6a087b7e50d4cbcb122378d8a07499f',
        'src/third_party/swig/mac':
            Var('git_url') + '/chromium/deps/swig/mac.git@1b182eef16df2b506f1d710b34df65d55c1ac44e',
    },
    'unix':
    {
        'src/chrome/tools/test/reference_build/chrome_linux':
            Var('git_url') + '/chromium/reference_builds/chrome_linux64.git@8a219d7b1e4a0f647849ab9db0291944d83d3f79',
        'src/third_party/chromite':
            Var('git_url') + '/chromiumos/chromite.git@cbdd21c5ea76aa93ba4619a6d253697765f4de1f',
        'src/third_party/cros_dbus_cplusplus/source':
            Var('git_url') + '/chromiumos/third_party/dbus-cplusplus.git@5e8f6d9db5c2abfb91d91f751184f25bb5cd0900',
        'src/third_party/cros_system_api':
            Var('git_url') + '/chromiumos/platform/system_api.git@e67a489bdcde04fc5a6274bc7b531fb6652cb0d3',
        'src/third_party/freetype2/src':
            Var('git_url') + '/chromium/src/third_party/freetype2.git@d699c2994ecc178c4ed05ac2086061b2034c2178',
        'src/third_party/gold':
            Var('git_url') + '/chromium/deps/gold.git@b471bdbb6e7c0ab8c5f105cc1489177fa4105778',
        'src/third_party/liblouis/src':
            Var('git_url') + '/external/liblouis.git@3c2daee56250162e5a75830871601d74328d39f5',
        'src/third_party/libmtp':
            Var('git_url') + '/chromium/deps/libmtp.git@40240d6f1c1560d1851c217cecada93050e2db0e',
        'src/third_party/lss':
            Var('git_url') + '/external/linux-syscall-support/lss.git@e6c7682c40c27527894fbb8bcba38f77edbbb6b7',
        'src/third_party/mtpd/source':
            Var('git_url') + '/chromiumos/platform/mtpd.git@5be739c938a0a229ba9479b00b180e1f9c843e81',
        'src/third_party/openssl':
            Var('git_url') + '/chromium/deps/openssl.git@f50952b0ae7fde883e66289d6629ee625f292df2',
        'src/third_party/pyelftools':
            Var('git_url') + '/chromiumos/third_party/pyelftools.git@bdc1d380acd88d4bfaf47265008091483b0d614e',
        'src/third_party/swig/linux':
            Var('git_url') + '/chromium/deps/swig/linux.git@866b8e0e0e0cfe99ebe608260030916ca0c3f92d',
        'src/third_party/undoview':
            Var('git_url') + '/chromium/deps/undoview.git@3ba503e248f3cdbd81b78325a24ece0984637559',
        'src/third_party/xdg-utils':
            Var('git_url') + '/chromium/deps/xdg-utils.git@d80274d5869b17b8c9067a1022e4416ee7ed5e0d',
    },
    'win':
    {
        'src/chrome/tools/test/reference_build/chrome_win':
            Var('git_url') + '/chromium/reference_builds/chrome_win.git@8287e332c3767dce02d9f7ba2f6a0de8c4f80f19',
        'src/chrome_frame/tools/test/reference_build/chrome_win':
            Var('git_url') + '/chromium/reference_builds/chrome_win.git@b9f52667918a74977cb85eefd4e967150f852fbc',
        'src/third_party/bison':
            Var('git_url') + '/chromium/deps/bison.git@083c9a45e4affdd5464ee2b224c2df649c6e26c3',
        'src/third_party/cygwin':
            Var('git_url') + '/chromium/deps/cygwin.git@c89e446b273697fadf3a10ff1007a97c0b7de6df',
        'src/third_party/gnu_binutils':
            Var('git_url') + '/native_client/deps/third_party/gnu_binutils.git@f4003433b61b25666565690caf3d7a7a1a4ec436',
        'src/third_party/gperf':
            Var('git_url') + '/chromium/deps/gperf.git@d892d79f64f9449770443fb06da49b5a1e5d33c1',
        'src/third_party/lighttpd':
            Var('git_url') + '/chromium/deps/lighttpd.git@9dfa55d15937a688a92cbf2b7a8621b0927d06eb',
        'src/third_party/mingw-w64/mingw/bin':
            Var('git_url') + '/native_client/deps/third_party/mingw-w64/mingw/bin.git@3cc8b140b883a9fe4986d12cfd46c16a093d3527',
        'src/third_party/nacl_sdk_binaries':
            Var('git_url') + '/chromium/deps/nacl_sdk_binaries.git@759dfca03bdc774da7ecbf974f6e2b84f43699a5',
        'src/third_party/nss':
            Var('git_url') + '/chromium/deps/nss.git@3f074d0aa13032f79d9962239664b8830dbe90e0',
        'src/third_party/pefile':
            Var('git_url') + '/external/pefile.git@d0ca75794f69f1d09fd6d31d40ba2f1e9b3b7fb4',
        'src/third_party/perl':
            Var('git_url') + '/chromium/deps/perl.git@ac0d98b5cee6c024b0cffeb4f8f45b6fc5ccdb78',
        'src/third_party/psyco_win32':
            Var('git_url') + '/chromium/deps/psyco_win32.git@f5af9f6910ee5a8075bbaeed0591469f1661d868',
        'src/third_party/python_26':
            Var('git_url') + '/chromium/deps/python_26.git@67d19f904470effe3122d27101cc5a8195abd157',
        'src/third_party/swig/win':
            Var('git_url') + '/chromium/deps/swig/win.git@986f013ba518541adf5c839811efb35630a31031',
        'src/third_party/syzygy/binaries':
            Var('git_url') + '/external/sawbuck/syzygy/binaries.git@3152bf80d6b0043306f07e2a6ea97d07a6bfd97f',
        'src/third_party/xulrunner-sdk':
            Var('git_url') + '/chromium/deps/xulrunner-sdk.git@e9b241c183fa4e7af838ecd70714069ca0eb150c',
        'src/third_party/yasm/binaries':
            Var('git_url') + '/chromium/deps/yasm/binaries.git@52f9b3f4b0aa06da24ef8b123058bb61ee468881',
    },
}

include_rules = [
    '+base',
    '+build',
    '+ipc',
    '+library_loaders',
    '+testing',
    '+third_party/icu/source/common/unicode',
    '+third_party/icu/source/i18n/unicode',
    '+url'
]

skip_child_includes = [
    'breakpad',
    'chrome_frame',
    'delegate_execute',
    'metro_driver',
    'native_client_sdk',
    'o3d',
    'pdf',
    'sdch',
    'skia',
    'testing',
    'third_party',
    'v8',
    'win8'
]

hooks = [
    {
    'action':
         [
    'python',
    'src/build/download_nacl_toolchains.py',
    '--no-arm-trusted',
    '--keep'
],
    'pattern':
         '.',
    'name':
         'nacltools'
},
    {
    'action':
         [
    'python',
    'src/build/linux/install-arm-sysroot.py',
    '--linux-only'
],
    'pattern':
         '.',
    'name':
         'sysroot'
},
    {
    'action':
         [
    'python',
    'src/chrome/installer/linux/sysroot_scripts/install-debian.wheezy.sysroot.py',
    '--linux-only',
    '--arch=amd64'
],
    'pattern':
         '.',
    'name':
         'sysroot'
},
    {
    'action':
         [
    'python',
    'src/chrome/installer/linux/sysroot_scripts/install-debian.wheezy.sysroot.py',
    '--linux-only',
    '--arch=i386'
],
    'pattern':
         '.',
    'name':
         'sysroot'
},
    {
    'action':
         [
    'python',
    'src/tools/clang/scripts/update.py',
    '--mac-only'
],
    'pattern':
         '.',
    'name':
         'clang'
},
    {
    'action':
         [
    'python',
    'src/build/win/setup_cygwin_mount.py',
    '--win-only'
],
    'pattern':
         '.',
    'name':
         'cygwin'
},
    {
    'action':
         [
    'python',
    'src/build/util/lastchange.py',
    '-o',
    'src/build/util/LASTCHANGE'
],
    'pattern':
         '.',
    'name':
         'lastchange'
},
    {
    'action':
         [
    'python',
    'src/build/util/lastchange.py',
    '-s',
    'src/third_party/WebKit',
    '-o',
    'src/build/util/LASTCHANGE.blink'
],
    'pattern':
         '.',
    'name':
         'lastchange'
},
    {
    'action':
         [
    'download_from_google_storage',
    '--no_resume',
    '--platform=win32',
    '--no_auth',
    '--bucket',
    'chromium-gn',
    '-s',
    'src/tools/gn/bin/win/gn.exe.sha1'
],
    'pattern':
         'src/tools/gn/bin/win/gn.exe.sha1',
    'name':
         'gn_win'
},
    {
    'action':
         [
    'download_from_google_storage',
    '--no_resume',
    '--platform=darwin',
    '--no_auth',
    '--bucket',
    'chromium-gn',
    '-s',
    'src/tools/gn/bin/mac/gn.sha1'
],
    'pattern':
         'src/tools/gn/bin/mac/gn.sha1',
    'name':
         'gn_mac'
},
    {
    'action':
         [
    'download_from_google_storage',
    '--no_resume',
    '--platform=linux*',
    '--no_auth',
    '--bucket',
    'chromium-gn',
    '-s',
    'src/tools/gn/bin/linux/gn.sha1'
],
    'pattern':
         'src/tools/gn/bin/linux/gn.sha1',
    'name':
         'gn_linux'
},
    {
    'action':
         [
    'download_from_google_storage',
    '--no_resume',
    '--platform=linux*',
    '--no_auth',
    '--bucket',
    'chromium-gn',
    '-s',
    'src/tools/gn/bin/linux/gn32.sha1'
],
    'pattern':
         'src/tools/gn/bin/linux/gn32.sha1',
    'name':
         'gn_linux32'
},
    {
    'action':
         [
    'python',
    'src/build/gyp_chromium'
],
    'pattern':
         '.',
    'name':
         'gyp'
},
    {
    'action':
         [
    'python',
    'src/build/landmines.py'
],
    'pattern':
         '.',
    'name':
         'landmines'
}
]<|MERGE_RESOLUTION|>--- conflicted
+++ resolved
@@ -11,11 +11,7 @@
     'git_url':
          'https://chromium.googlesource.com',
     'webkit_rev':
-<<<<<<< HEAD
-         '@2f6a23ec58b4f1e0f717b3ac53aae55d30fbf858'
-=======
-         '@e466c92867afb5f5b710acf211576dd7939ca9b2'
->>>>>>> 1d63657d
+         '@ea7ddafd71eda41f8d9178a7ffc5e8253f7e12a8'
 }
 
 deps = {
