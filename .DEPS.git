# DO NOT EDIT EXCEPT FOR LOCAL TESTING.
# THIS IS A GENERATED FILE.
# ALL MANUAL CHANGES WILL BE OVERWRITTEN.
# SEE http://code.google.com/p/chromium/wiki/UsingGit
# FOR HOW TO ROLL DEPS
vars = {
    'ffmpeg_hash':
         '@4ae5e54f30f949e5485d70fa0eae85a0e75cb46c',
    'webkit_url':
         'https://chromium.googlesource.com/chromium/blink.git',
    'git_url':
         'https://chromium.googlesource.com',
    'webkit_rev':
<<<<<<< HEAD
         '@aba0c9393d640462b3191afd4e4b63b2e87c1ae3'
=======
         '@1e47f3f8d236948e433cf098bd3bb740e95b5465'
>>>>>>> d41aaec4
}

deps = {
    'src/breakpad/src':
        Var('git_url') + '/external/google-breakpad/src.git@d7b5ea03d763b25445c198963034b49596da45f0',
    'src/chrome/browser/resources/pdf/html_office':
        Var('git_url') + '/chromium/html-office-public.git@9f76cc282c471ae4ff77415384db039fcab2faa8',
    'src/chrome/test/data/extensions/api_test/permissions/nacl_enabled/bin':
        Var('git_url') + '/native_client/src/native_client/tests/prebuilt.git@3e17365176c94624f46cace174f61834b7f3c35d',
    'src/chrome/test/data/perf/canvas_bench':
        Var('git_url') + '/chromium/canvas_bench.git@a7b40ea5ae0239517d78845a5fc9b12976bfc732',
    'src/chrome/test/data/perf/frame_rate/content':
        Var('git_url') + '/chromium/frame_rate/content.git@c10272c88463efeef6bb19c9ec07c42bc8fe22b9',
    'src/chrome/test/data/perf/third_party/octane':
        Var('git_url') + '/external/octane-benchmark.git@9ac27bfd9e0bc73663db0c0551440215d8b20d09',
    'src/media/cdm/ppapi/api':
        Var('git_url') + '/chromium/cdm.git@01f5723f05af12535ef5fa052a26fc90848d16be',
    'src/native_client':
        Var('git_url') + '/native_client/src/native_client.git@a90f33a0e82612189cc1e00a649ab1706ad0d7ca',
    'src/sdch/open-vcdiff':
        Var('git_url') + '/external/open-vcdiff.git@438f2a5be6d809bc21611a94cd37bfc8c28ceb33',
    'src/testing/gmock':
        Var('git_url') + '/external/googlemock.git@6b1759c3816d574bddde3e1725c51a811c8870e7',
    'src/testing/gtest':
        Var('git_url') + '/external/googletest.git@74de57c951aedebc5dfe26a27604353432392b98',
    'src/third_party/WebKit':
        Var('webkit_url') + Var('webkit_rev'),
    'src/third_party/WebKit/LayoutTests/w3c/csswg-test':
        Var('git_url') + '/external/w3c/csswg-test.git@8c415e3215a203fa3a22dbdd1799279fdf44c81e',
    'src/third_party/WebKit/LayoutTests/w3c/web-platform-tests':
        Var('git_url') + '/external/w3c/web-platform-tests.git@ac4322a338be82b3d8b722917d6d3d057c0a3f6a',
    'src/third_party/angle':
        Var('git_url') + '/angle/angle.git@4df02c1ed5e97dd54576b06964b1da67ea30238e',
    'src/third_party/bidichecker':
        Var('git_url') + '/external/bidichecker/lib.git@97f2aa645b74c28c57eca56992235c79850fa9e0',
    'src/third_party/brotli/src':
        Var('git_url') + '/external/font-compression-reference.git@dfc5a9f2151a7c88914c236c7db8fa119fee249c',
    'src/third_party/cacheinvalidation/src':
        Var('git_url') + '/external/google-cache-invalidation-api/src.git@c13bf5d713f7a892613a097ea8f5c5d46fe502cb',
    'src/third_party/clang_format/script':
        Var('git_url') + '/chromium/llvm-project/cfe/tools/clang-format.git@436d02ff288c8d4a7e5fdaff5c46d4632ed88908',
    'src/third_party/cld_2/src':
        Var('git_url') + '/external/cld2.git@b17c3c025db379fbeb56c4215bc1eb8737576f4c',
    'src/third_party/ffmpeg':
        Var('git_url') + '/chromium/third_party/ffmpeg.git' + Var('ffmpeg_hash'),
    'src/third_party/flac':
        Var('git_url') + '/chromium/deps/flac.git@71e33f190a7bb144fe4e2014897b8d15c8247198',
    'src/third_party/hunspell':
        Var('git_url') + '/chromium/deps/hunspell.git@37403978cd939a2b396a5d49944af54623e4795e',
    'src/third_party/hunspell_dictionaries':
        Var('git_url') + '/chromium/deps/hunspell_dictionaries.git@bc7edb352e97fa71e387b9a5522f1bbd5b11a5eb',
    'src/third_party/icu':
        Var('git_url') + '/chromium/deps/icu46.git@e49b610806e6ba6063384ffd7f45d5b7cd561e65',
    'src/third_party/jsoncpp/source/include':
        Var('git_url') + '/external/jsoncpp/jsoncpp/include.git@b0dd48e02b6e6248328db78a65b5c601f150c349',
    'src/third_party/jsoncpp/source/src/lib_json':
        Var('git_url') + '/external/jsoncpp/jsoncpp/src/lib_json.git@a8caa51ba2f80971a45880425bf2ae864a786784',
    'src/third_party/leveldatabase/src':
        Var('git_url') + '/external/leveldb.git@e9c65d24cda587bd317127f104bd0d52e8eea952',
    'src/third_party/libaddressinput/src':
        Var('git_url') + '/external/libaddressinput.git@3f7d76be9f572d8fdf512f4e2085109bc32a6128',
    'src/third_party/libc++/trunk':
        'https://llvm.googlesource.com/libcxx.git@8f48c23568a122de6088455700e9d197b79bd8f8',
    'src/third_party/libc++abi/trunk':
        'https://llvm.googlesource.com/libcxxabi.git@753a30dd68ae008948d48f16bc942d5963fe65a1',
    'src/third_party/libexif/sources':
        Var('git_url') + '/chromium/deps/libexif/sources.git@d815c325bab0d1871d4c7e70600ecdfdab07db9e',
    'src/third_party/libjingle/source/talk':
        Var('git_url') + '/external/webrtc/trunk/talk.git@5a1feaee7445019eac8c125a2cedcd377d90be74',
    'src/third_party/libjpeg_turbo':
        Var('git_url') + '/chromium/deps/libjpeg_turbo.git@966a02fd0c4047a6badca966cd77f1496b690447',
    'src/third_party/libphonenumber/src/phonenumbers':
        Var('git_url') + '/external/libphonenumber/cpp/src/phonenumbers.git@8d8b5b3b2035197795d27573d4cf566b5d9ad689',
    'src/third_party/libphonenumber/src/resources':
        Var('git_url') + '/external/libphonenumber/resources.git@de095548d2ae828a414e01f3951bfefba902b4e4',
    'src/third_party/libphonenumber/src/test':
        Var('git_url') + '/external/libphonenumber/cpp/test.git@883b7b86541d64b2691f7c0e65facb0b08db73e8',
    'src/third_party/libsrtp':
        Var('git_url') + '/chromium/deps/libsrtp.git@84122798bb16927b1e676bd4f938a6e48e5bf2fe',
    'src/third_party/libvpx':
        Var('git_url') + '/chromium/deps/libvpx.git@5a0c2199cf036c0e7f3fd95c06bca41837469185',
    'src/third_party/libwebm/source':
        Var('git_url') + '/webm/libwebm.git@0f7815b036651e242ec8c2fcfb59fe54f69be1a8',
    'src/third_party/libyuv':
        Var('git_url') + '/external/libyuv.git@4b3428e7d5ed8a48595a43f3af3ccf11749dcfb3',
    'src/third_party/mesa/src':
        Var('git_url') + '/chromium/deps/mesa.git@e510ef026f853574a76ff832d27b8292c03c707b',
    'src/third_party/openmax_dl':
        Var('git_url') + '/external/webrtc/deps/third_party/openmax.git@0349a5549a2ad49d03bef9742a77f62f72ece1ed',
    'src/third_party/opus/src':
        Var('git_url') + '/chromium/deps/opus.git@dd52457296df1ef41bae8e28dc321d6798509172',
    'src/third_party/ots':
        Var('git_url') + '/external/ots.git@eea48361b1ffcc1bded0ba25c8f747e634cd8e51',
    'src/third_party/pyftpdlib/src':
        Var('git_url') + '/external/pyftpdlib.git@2be6d65e31c7ee6320d059f581f05ae8d89d7e45',
    'src/third_party/pywebsocket/src':
        Var('git_url') + '/external/pywebsocket/src.git@e8de2ba77f55c48e291f70f389f647fafd12ec87',
    'src/third_party/safe_browsing/testing':
        Var('git_url') + '/external/google-safe-browsing/testing.git@9d7e8064f3ca2e45891470c9b5b1dce54af6a9d6',
    'src/third_party/scons-2.0.1':
        Var('git_url') + '/native_client/src/third_party/scons-2.0.1.git@c81c95aff36392cffede13382dd5fcad25c0a603',
    'src/third_party/sfntly/cpp/src':
        Var('git_url') + '/external/sfntly/cpp/src.git@8f090032dd4f8f8908f338cc73bb840b788377f2',
    'src/third_party/skia/gyp':
        Var('git_url') + '/external/skia/gyp.git@08b2e2f1e798f11d3d239408fd27e616d4c4d6f2',
    'src/third_party/skia/include':
        Var('git_url') + '/external/skia/include.git@0079cd1441c1a5da1effa413b5530640141c01c8',
    'src/third_party/skia/src':
        Var('git_url') + '/external/skia/src.git@27fa87faae71ed0166d0d7bfe03488e7d6a188bc',
    'src/third_party/smhasher/src':
        Var('git_url') + '/external/smhasher.git@b52816cce35fbfdda7d56c533cf53d15201513e3',
    'src/third_party/snappy/src':
        Var('git_url') + '/external/snappy.git@762bb32f0c9d2f31ba4958c7c0933d22e80c20bf',
    'src/third_party/speex':
        Var('git_url') + '/chromium/deps/speex.git@f448dfcceac99e0a771feaeedf447523b3fd26e1',
    'src/third_party/swig/Lib':
        Var('git_url') + '/chromium/deps/swig/Lib.git@f2a695d52e61e6a8d967731434f165ed400f0d69',
    'src/third_party/trace-viewer':
        Var('git_url') + '/external/trace-viewer.git@75ec471cf0e939a36feb08d06700e8011ecc6090',
    'src/third_party/usrsctp/usrsctplib':
        Var('git_url') + '/external/usrsctplib.git@6b0af72aa691378aac94d6acda1ce759ed75ff00',
    'src/third_party/webdriver/pylib':
        Var('git_url') + '/external/selenium/py.git@8212c8017c92a1ba740caf01c1acefb3674a6a44',
    'src/third_party/webgl/src':
        Var('git_url') + '/external/khronosgroup/webgl.git@159f31dd34842c871032d97d360a9dce5153f585',
    'src/third_party/webpagereplay':
        Var('git_url') + '/external/web-page-replay.git@14c8990aca4f96d15edef7031e6dfbfbc7b02381',
    'src/third_party/webrtc':
        Var('git_url') + '/external/webrtc/trunk/webrtc.git@3e4cdeca70f8a9499fb746fa4e9a094a449dda86',
    'src/third_party/yasm/source/patched-yasm':
        Var('git_url') + '/chromium/deps/yasm/patched-yasm.git@c960eb11ccda80b10ed50be39df4f0663b371d1d',
    'src/tools/deps2git':
        Var('git_url') + '/chromium/tools/deps2git.git@5d3006d5bf9a3982b8549f8a7bd25ac40e038be0',
    'src/tools/grit':
        Var('git_url') + '/external/grit-i18n.git@db2e077842c311c22eb33a13cc9eb9fadb7def5a',
    'src/tools/gyp':
        Var('git_url') + '/external/gyp.git@4bb2a15a7a77d11fb1d36b077c926b740f50c8da',
    'src/tools/page_cycler/acid3':
        Var('git_url') + '/chromium/deps/acid3.git@6be0a66a1ebd7ebc5abc1b2f405a945f6d871521',
    'src/tools/swarming_client':
        Var('git_url') + '/external/swarming.client.git@4196cfcee5becb6003174661b6af40cb5b1af126',
    'src/v8':
        Var('git_url') + '/external/v8.git@3a9c5d9b20b1897a1acd41dbad9e724c504a4db9',
}

deps_os = {
    'android':
    {
        'src/third_party/android_tools':
            Var('git_url') + '/android_tools.git@0582bdc17b4829beb522975441546a4eb99b11b5',
        'src/third_party/aosp':
            Var('git_url') + '/chromium/deps/aosp.git@bbafe5155dff86bbba1e92b42a073ffcfcfbf28c',
        'src/third_party/apache-mime4j':
            Var('git_url') + '/chromium/deps/apache-mime4j.git@28cb1108bff4b6cf0a2e86ff58b3d025934ebe3a',
        'src/third_party/eyesfree/src/android/java/src/com/googlecode/eyesfree/braille':
            Var('git_url') + '/external/eyes-free/braille/client/src/com/googlecode/eyesfree/braille.git@77bf6edb0138e3a38a2772248696f130dab45e34',
        'src/third_party/findbugs':
            Var('git_url') + '/chromium/deps/findbugs.git@7f69fa78a6db6dc31866d09572a0e356e921bf12',
        'src/third_party/freetype':
            Var('git_url') + '/chromium/src/third_party/freetype.git@a2b9955b49034a51dfbc8bf9f4e9d312149cecac',
        'src/third_party/guava/src':
            Var('git_url') + '/external/guava-libraries.git@c523556ab7d0f05afadebd20e7768d4c16af8771',
        'src/third_party/httpcomponents-client':
            Var('git_url') + '/chromium/deps/httpcomponents-client.git@285c4dafc5de0e853fa845dce5773e223219601c',
        'src/third_party/httpcomponents-core':
            Var('git_url') + '/chromium/deps/httpcomponents-core.git@9f7180a96f8fa5cab23f793c14b413356d419e62',
        'src/third_party/jarjar':
            Var('git_url') + '/chromium/deps/jarjar.git@2e1ead4c68c450e0b77fe49e3f9137842b8b6920',
        'src/third_party/jsr-305/src':
            Var('git_url') + '/external/jsr-305.git@642c508235471f7220af6d5df2d3210e3bfc0919',
        'src/third_party/libaddressinput/src/cpp':
            None,
        'src/third_party/libaddressinput/src/testdata':
            None,
        'src/third_party/lss':
            Var('git_url') + '/external/linux-syscall-support/lss.git@e6c7682c40c27527894fbb8bcba38f77edbbb6b7',
        'src/third_party/openssl':
            Var('git_url') + '/chromium/deps/openssl.git@bab551292a524df842435aded34751e598bfe30d',
    },
    'ios':
    {
        'src/build/util/support':
            None,
        'src/chrome/test/data/extensions/api_test/permissions/nacl_enabled/bin':
            None,
        'src/chrome/test/data/perf/canvas_bench':
            None,
        'src/chrome/test/data/perf/frame_rate/content':
            None,
        'src/chrome/test/data/perf/third_party/octane':
            None,
        'src/media/cdm/ppapi/api':
            None,
        'src/native_client':
            None,
        'src/native_client/src/third_party/ppapi':
            None,
        'src/testing/iossim/third_party/class-dump':
            Var('git_url') + '/chromium/deps/class-dump.git@89bd40883c767584240b4dade8b74e6f57b9bdab',
        'src/third_party/angle':
            None,
        'src/third_party/bidichecker':
            None,
        'src/third_party/cld_2/src':
            None,
        'src/third_party/ffmpeg':
            None,
        'src/third_party/google_toolbox_for_mac/src':
            Var('git_url') + '/external/google-toolbox-for-mac.git@dbda5f50cbc4623c260591bce483afa4d6dcc3f8',
        'src/third_party/hunspell':
            None,
        'src/third_party/hunspell_dictionaries':
            None,
        'src/third_party/libaddressinput/src/cpp':
            None,
        'src/third_party/libaddressinput/src/testdata':
            None,
        'src/third_party/libexif/sources':
            None,
        'src/third_party/libjpeg_turbo':
            None,
        'src/third_party/libsrtp':
            None,
        'src/third_party/libvpx':
            None,
        'src/third_party/libyuv':
            None,
        'src/third_party/mesa/src':
            None,
        'src/third_party/nss':
            Var('git_url') + '/chromium/deps/nss.git@37c4ae0875bce6c86a2cab1754b926e15423fbf6',
        'src/third_party/openmax_dl':
            None,
        'src/third_party/opus/src':
            None,
        'src/third_party/ots':
            None,
        'src/third_party/pymox/src':
            None,
        'src/third_party/safe_browsing/testing':
            None,
        'src/third_party/scons-2.0.1':
            None,
        'src/third_party/sfntly/cpp/src':
            None,
        'src/third_party/swig/Lib':
            None,
        'src/third_party/undoview':
            None,
        'src/third_party/usrsctp/usrsctplib':
            None,
        'src/third_party/v8-i18n':
            None,
        'src/third_party/webdriver/pylib':
            None,
        'src/third_party/webgl':
            None,
        'src/third_party/webpagereplay':
            None,
        'src/third_party/webrtc':
            None,
        'src/third_party/yasm/source/patched-yasm':
            None,
        'src/tools/page_cycler/acid3':
            None,
        'src/v8':
            None,
    },
    'mac':
    {
        'src/chrome/installer/mac/third_party/xz/xz':
            Var('git_url') + '/chromium/deps/xz.git@eecaf55632ca72e90eb2641376bce7cdbc7284f7',
        'src/chrome/tools/test/reference_build/chrome_mac':
            Var('git_url') + '/chromium/reference_builds/chrome_mac.git@1dc401bb64a752dfd927fe8e94f2dc633033c074',
        'src/third_party/google_toolbox_for_mac/src':
            Var('git_url') + '/external/google-toolbox-for-mac.git@dbda5f50cbc4623c260591bce483afa4d6dcc3f8',
        'src/third_party/lighttpd':
            Var('git_url') + '/chromium/deps/lighttpd.git@9dfa55d15937a688a92cbf2b7a8621b0927d06eb',
        'src/third_party/nss':
            Var('git_url') + '/chromium/deps/nss.git@37c4ae0875bce6c86a2cab1754b926e15423fbf6',
        'src/third_party/pdfsqueeze':
            Var('git_url') + '/external/pdfsqueeze.git@5936b871e6a087b7e50d4cbcb122378d8a07499f',
        'src/third_party/swig/mac':
            Var('git_url') + '/chromium/deps/swig/mac.git@1b182eef16df2b506f1d710b34df65d55c1ac44e',
    },
    'unix':
    {
        'src/chrome/tools/test/reference_build/chrome_linux':
            Var('git_url') + '/chromium/reference_builds/chrome_linux64.git@8a219d7b1e4a0f647849ab9db0291944d83d3f79',
        'src/third_party/chromite':
            Var('git_url') + '/chromiumos/chromite.git@1ee2901d33ae698d1f2a1d95e9f3fd5bbd5f13f9',
        'src/third_party/cros_dbus_cplusplus/source':
            Var('git_url') + '/chromiumos/third_party/dbus-cplusplus.git@e4120532bbf3ca9f743b0be1f539381a54d16867',
        'src/third_party/cros_system_api':
            Var('git_url') + '/chromiumos/platform/system_api.git@096d48842a57dbb7c8043201576424f34eb5609c',
        'src/third_party/fontconfig/src':
            Var('git_url') + '/external/fontconfig.git@f16c3118e25546c1b749f9823c51827a60aeb5c1',
        'src/third_party/freetype2/src':
            Var('git_url') + '/chromium/src/third_party/freetype2.git@d699c2994ecc178c4ed05ac2086061b2034c2178',
        'src/third_party/gold':
            Var('git_url') + '/chromium/deps/gold.git@b471bdbb6e7c0ab8c5f105cc1489177fa4105778',
        'src/third_party/liblouis/src':
            Var('git_url') + '/external/liblouis.git@3c2daee56250162e5a75830871601d74328d39f5',
        'src/third_party/libmtp':
            Var('git_url') + '/chromium/deps/libmtp.git@40240d6f1c1560d1851c217cecada93050e2db0e',
        'src/third_party/lss':
            Var('git_url') + '/external/linux-syscall-support/lss.git@e6c7682c40c27527894fbb8bcba38f77edbbb6b7',
        'src/third_party/mtpd/source':
            Var('git_url') + '/chromiumos/platform/mtpd.git@e4e4656e9aa710f0617dab8746ab6116c0506ceb',
        'src/third_party/openssl':
            Var('git_url') + '/chromium/deps/openssl.git@bab551292a524df842435aded34751e598bfe30d',
        'src/third_party/pyelftools':
            Var('git_url') + '/chromiumos/third_party/pyelftools.git@bdc1d380acd88d4bfaf47265008091483b0d614e',
        'src/third_party/swig/linux':
            Var('git_url') + '/chromium/deps/swig/linux.git@866b8e0e0e0cfe99ebe608260030916ca0c3f92d',
        'src/third_party/undoview':
            Var('git_url') + '/chromium/deps/undoview.git@3ba503e248f3cdbd81b78325a24ece0984637559',
        'src/third_party/xdg-utils':
            Var('git_url') + '/chromium/deps/xdg-utils.git@d80274d5869b17b8c9067a1022e4416ee7ed5e0d',
    },
    'win':
    {
        'src/chrome/tools/test/reference_build/chrome_win':
            Var('git_url') + '/chromium/reference_builds/chrome_win.git@8287e332c3767dce02d9f7ba2f6a0de8c4f80f19',
        'src/third_party/bison':
            Var('git_url') + '/chromium/deps/bison.git@083c9a45e4affdd5464ee2b224c2df649c6e26c3',
        'src/third_party/cygwin':
            Var('git_url') + '/chromium/deps/cygwin.git@c89e446b273697fadf3a10ff1007a97c0b7de6df',
        'src/third_party/gnu_binutils':
            Var('git_url') + '/native_client/deps/third_party/gnu_binutils.git@f4003433b61b25666565690caf3d7a7a1a4ec436',
        'src/third_party/gperf':
            Var('git_url') + '/chromium/deps/gperf.git@d892d79f64f9449770443fb06da49b5a1e5d33c1',
        'src/third_party/lighttpd':
            Var('git_url') + '/chromium/deps/lighttpd.git@9dfa55d15937a688a92cbf2b7a8621b0927d06eb',
        'src/third_party/mingw-w64/mingw/bin':
            Var('git_url') + '/native_client/deps/third_party/mingw-w64/mingw/bin.git@3cc8b140b883a9fe4986d12cfd46c16a093d3527',
        'src/third_party/nacl_sdk_binaries':
            Var('git_url') + '/chromium/deps/nacl_sdk_binaries.git@759dfca03bdc774da7ecbf974f6e2b84f43699a5',
        'src/third_party/nss':
            Var('git_url') + '/chromium/deps/nss.git@37c4ae0875bce6c86a2cab1754b926e15423fbf6',
        'src/third_party/pefile':
            Var('git_url') + '/external/pefile.git@d0ca75794f69f1d09fd6d31d40ba2f1e9b3b7fb4',
        'src/third_party/perl':
            Var('git_url') + '/chromium/deps/perl.git@ac0d98b5cee6c024b0cffeb4f8f45b6fc5ccdb78',
        'src/third_party/psyco_win32':
            Var('git_url') + '/chromium/deps/psyco_win32.git@f5af9f6910ee5a8075bbaeed0591469f1661d868',
        'src/third_party/swig/win':
            Var('git_url') + '/chromium/deps/swig/win.git@986f013ba518541adf5c839811efb35630a31031',
        'src/third_party/syzygy/binaries':
            Var('git_url') + '/external/sawbuck/syzygy/binaries.git@349377b1810c842641b2b00a7293fd113a51e164',
        'src/third_party/yasm/binaries':
            Var('git_url') + '/chromium/deps/yasm/binaries.git@52f9b3f4b0aa06da24ef8b123058bb61ee468881',
    },
}

include_rules = [
    '+base',
    '+build',
    '+ipc',
    '+library_loaders',
    '+testing',
    '+third_party/icu/source/common/unicode',
    '+third_party/icu/source/i18n/unicode',
    '+url'
]

skip_child_includes = [
    'breakpad',
    'delegate_execute',
    'metro_driver',
    'native_client_sdk',
    'o3d',
    'pdf',
    'sdch',
    'skia',
    'testing',
    'third_party',
    'v8',
    'win8'
]

hooks = [
    {
    'action':
         [
    'python',
    'src/build/download_nacl_toolchains.py',
    '--no-arm-trusted',
    '--keep'
],
    'pattern':
         '.',
    'name':
         'nacltools'
},
    {
    'action':
         [
    'python',
    'src/build/linux/install-arm-sysroot.py',
    '--linux-only'
],
    'pattern':
         '.',
    'name':
         'sysroot'
},
    {
    'action':
         [
    'python',
    'src/chrome/installer/linux/sysroot_scripts/install-debian.wheezy.sysroot.py',
    '--linux-only',
    '--arch=amd64'
],
    'pattern':
         '.',
    'name':
         'sysroot'
},
    {
    'action':
         [
    'python',
    'src/chrome/installer/linux/sysroot_scripts/install-debian.wheezy.sysroot.py',
    '--linux-only',
    '--arch=i386'
],
    'pattern':
         '.',
    'name':
         'sysroot'
},
    {
    'action':
         [
    'python',
    'src/tools/clang/scripts/update.py',
    '--mac-only'
],
    'pattern':
         '.',
    'name':
         'clang'
},
    {
    'action':
         [
    'python',
    'src/build/util/lastchange.py',
    '-o',
    'src/build/util/LASTCHANGE'
],
    'pattern':
         '.',
    'name':
         'lastchange'
},
    {
    'action':
         [
    'python',
    'src/build/util/lastchange.py',
    '-s',
    'src/third_party/WebKit',
    '-o',
    'src/build/util/LASTCHANGE.blink'
],
    'pattern':
         '.',
    'name':
         'lastchange'
},
    {
    'action':
         [
    'download_from_google_storage',
    '--no_resume',
    '--platform=win32',
    '--no_auth',
    '--bucket',
    'chromium-gn',
    '-s',
    'src/tools/gn/bin/win/gn.exe.sha1'
],
    'pattern':
         'src/tools/gn/bin/win/gn.exe.sha1',
    'name':
         'gn_win'
},
    {
    'action':
         [
    'download_from_google_storage',
    '--no_resume',
    '--platform=darwin',
    '--no_auth',
    '--bucket',
    'chromium-gn',
    '-s',
    'src/tools/gn/bin/mac/gn.sha1'
],
    'pattern':
         'src/tools/gn/bin/mac/gn.sha1',
    'name':
         'gn_mac'
},
    {
    'action':
         [
    'download_from_google_storage',
    '--no_resume',
    '--platform=linux*',
    '--no_auth',
    '--bucket',
    'chromium-gn',
    '-s',
    'src/tools/gn/bin/linux/gn.sha1'
],
    'pattern':
         'src/tools/gn/bin/linux/gn.sha1',
    'name':
         'gn_linux'
},
    {
    'action':
         [
    'download_from_google_storage',
    '--no_resume',
    '--platform=linux*',
    '--no_auth',
    '--bucket',
    'chromium-gn',
    '-s',
    'src/tools/gn/bin/linux/gn32.sha1'
],
    'pattern':
         'src/tools/gn/bin/linux/gn32.sha1',
    'name':
         'gn_linux32'
},
    {
    'action':
         [
    'download_from_google_storage',
    '--no_resume',
    '--platform=win32',
    '--no_auth',
    '--bucket',
    'chromium-clang-format',
    '-s',
    'src/third_party/clang_format/bin/win/clang-format.exe.sha1'
],
    'pattern':
         'src/third_party/clang_format/bin/win/clang-format.exe.sha1',
    'name':
         'clang_format_win'
},
    {
    'action':
         [
    'download_from_google_storage',
    '--no_resume',
    '--platform=darwin',
    '--no_auth',
    '--bucket',
    'chromium-clang-format',
    '-s',
    'src/third_party/clang_format/bin/mac/clang-format.sha1'
],
    'pattern':
         'src/third_party/clang_format/bin/mac/clang-format.sha1',
    'name':
         'clang_format_mac'
},
    {
    'action':
         [
    'download_from_google_storage',
    '--no_resume',
    '--platform=linux*',
    '--no_auth',
    '--bucket',
    'chromium-clang-format',
    '-s',
    'src/third_party/clang_format/bin/linux/clang-format.sha1'
],
    'pattern':
         'src/third_party/clang_format/bin/linux/clang-format.sha1',
    'name':
         'clang_format_linux'
},
    {
    'action':
         [
    'download_from_google_storage',
    '--no_resume',
    '--platform=linux*',
    '--no_auth',
    '--bucket',
    'chromium-eu-strip',
    '-s',
    'src/build/linux/bin/eu-strip.sha1'
],
    'pattern':
         'src/build/linux/bin/eu-strip.sha1',
    'name':
         'eu-strip'
},
    {
    'action':
         [
    'python',
    'src/build/gyp_chromium'
],
    'pattern':
         '.',
    'name':
         'gyp'
}
]<|MERGE_RESOLUTION|>--- conflicted
+++ resolved
@@ -11,11 +11,7 @@
     'git_url':
          'https://chromium.googlesource.com',
     'webkit_rev':
-<<<<<<< HEAD
-         '@aba0c9393d640462b3191afd4e4b63b2e87c1ae3'
-=======
          '@1e47f3f8d236948e433cf098bd3bb740e95b5465'
->>>>>>> d41aaec4
 }
 
 deps = {
