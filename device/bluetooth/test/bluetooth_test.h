// Copyright 2015 The Chromium Authors. All rights reserved.
// Use of this source code is governed by a BSD-style license that can be
// found in the LICENSE file.

#ifndef DEVICE_BLUETOOTH_TEST_BLUETOOTH_TEST_H_
#define DEVICE_BLUETOOTH_TEST_BLUETOOTH_TEST_H_

#include "base/memory/ref_counted.h"
#include "base/memory/weak_ptr.h"
#include "base/message_loop/message_loop.h"
#include "device/bluetooth/bluetooth_adapter.h"
#include "device/bluetooth/bluetooth_device.h"
#include "device/bluetooth/bluetooth_discovery_session.h"
#include "device/bluetooth/bluetooth_gatt_connection.h"
#include "testing/gtest/include/gtest/gtest.h"

namespace device {

class BluetoothAdapter;
class BluetoothDevice;

// A test fixture for Bluetooth that abstracts platform specifics for creating
// and controlling fake low level objects.
//
// Subclasses on each platform implement this, and are then typedef-ed to
// BluetoothTest.
class BluetoothTestBase : public testing::Test {
 public:
  static const std::string kTestAdapterName;
  static const std::string kTestAdapterAddress;

  static const std::string kTestDeviceName;
  static const std::string kTestDeviceNameEmpty;

  static const std::string kTestDeviceAddress1;
  static const std::string kTestDeviceAddress2;

  static const std::string kTestUUIDGenericAccess;
  static const std::string kTestUUIDGenericAttribute;
  static const std::string kTestUUIDImmediateAlert;
  static const std::string kTestUUIDLinkLoss;

  BluetoothTestBase();
  ~BluetoothTestBase() override;

  // Calls adapter_->StartDiscoverySession with this fixture's callbacks, and
  // then RunLoop().RunUntilIdle().
  void StartDiscoverySession();

  // Check if Low Energy is available. On Mac, we require OS X >= 10.10.
  virtual bool PlatformSupportsLowEnergy() = 0;

  // Initializes the BluetoothAdapter |adapter_| with the system adapter.
  virtual void InitWithDefaultAdapter(){};

  // Initializes the BluetoothAdapter |adapter_| with the system adapter forced
  // to be ignored as if it did not exist. This enables tests for when an
  // adapter is not present on the system.
  virtual void InitWithoutDefaultAdapter(){};

  // Initializes the BluetoothAdapter |adapter_| with a fake adapter that can be
  // controlled by this test fixture.
  virtual void InitWithFakeAdapter(){};

  // Create a fake Low Energy device and discover it.
  // |device_ordinal| selects between multiple fake device data sets to produce:
  //   1: kTestDeviceName with advertised UUIDs kTestUUIDGenericAccess,
  //      kTestUUIDGenericAttribute and address kTestDeviceAddress1.
  //   2: kTestDeviceName with advertised UUIDs kTestUUIDImmediateAlert,
  //      kTestUUIDLinkLoss and address kTestDeviceAddress1.
  //   3: kTestDeviceNameEmpty with no advertised UUIDs and address
  //      kTestDeviceAddress1.
  //   4: kTestDeviceNameEmpty with no advertised UUIDs and address
  //      kTestDeviceAddress2.
  virtual BluetoothDevice* DiscoverLowEnergyDevice(int device_ordinal);

  // Simulates success of implementation details of CreateGattConnection.
  virtual void SimulateGattConnection(BluetoothDevice* device) {}

  // Simulates failure of CreateGattConnection with the given error code.
  virtual void SimulateGattConnectionError(BluetoothDevice* device,
                                           BluetoothDevice::ConnectErrorCode) {}

  // Simulates GattConnection disconnecting.
  virtual void SimulateGattDisconnection(BluetoothDevice* device) {}
<<<<<<< HEAD
=======

  // Simulates success of discovering services. Two services are created.
  // TODO(scheib): Add more control over how many services are created and
  // their properties. http://crbug.com/541400
  virtual void SimulateGattServicesDiscovered(BluetoothDevice* device) {}

  // Simulates failure to discover services.
  virtual void SimulateGattServicesDiscoveryError(BluetoothDevice* device) {}
>>>>>>> 319329de

  // Remove the device from the adapter and delete it.
  virtual void DeleteDevice(BluetoothDevice* device);

  // Callbacks that increment |callback_count_|, |error_callback_count_|:
  void Callback();
  void DiscoverySessionCallback(scoped_ptr<BluetoothDiscoverySession>);
  void GattConnectionCallback(scoped_ptr<BluetoothGattConnection>);
  void ErrorCallback();
  void ConnectErrorCallback(enum BluetoothDevice::ConnectErrorCode);

  // Accessors to get callbacks bound to this fixture:
  base::Closure GetCallback();
  BluetoothAdapter::DiscoverySessionCallback GetDiscoverySessionCallback();
  BluetoothDevice::GattConnectionCallback GetGattConnectionCallback();
  BluetoothAdapter::ErrorCallback GetErrorCallback();
  BluetoothDevice::ConnectErrorCallback GetConnectErrorCallback();

  // Reset all event count members to 0.
  void ResetEventCounts();

  // A Message loop is required by some implementations that will PostTasks and
  // by base::RunLoop().RunUntilIdle() use in this fixuture.
  base::MessageLoop message_loop_;

  scoped_refptr<BluetoothAdapter> adapter_;
  ScopedVector<BluetoothDiscoverySession> discovery_sessions_;
  ScopedVector<BluetoothGattConnection> gatt_connections_;
  enum BluetoothDevice::ConnectErrorCode last_connect_error_code_ =
      BluetoothDevice::ERROR_UNKNOWN;
  int callback_count_ = 0;
  int error_callback_count_ = 0;
  int gatt_connection_attempts_ = 0;
  int gatt_disconnection_attempts_ = 0;
<<<<<<< HEAD
=======
  int gatt_discovery_attempts_ = 0;
>>>>>>> 319329de
  base::WeakPtrFactory<BluetoothTestBase> weak_factory_;
};

}  // namespace device

#endif  // DEVICE_BLUETOOTH_TEST_BLUETOOTH_TEST_H_<|MERGE_RESOLUTION|>--- conflicted
+++ resolved
@@ -83,8 +83,6 @@
 
   // Simulates GattConnection disconnecting.
   virtual void SimulateGattDisconnection(BluetoothDevice* device) {}
-<<<<<<< HEAD
-=======
 
   // Simulates success of discovering services. Two services are created.
   // TODO(scheib): Add more control over how many services are created and
@@ -93,7 +91,6 @@
 
   // Simulates failure to discover services.
   virtual void SimulateGattServicesDiscoveryError(BluetoothDevice* device) {}
->>>>>>> 319329de
 
   // Remove the device from the adapter and delete it.
   virtual void DeleteDevice(BluetoothDevice* device);
@@ -128,10 +125,7 @@
   int error_callback_count_ = 0;
   int gatt_connection_attempts_ = 0;
   int gatt_disconnection_attempts_ = 0;
-<<<<<<< HEAD
-=======
   int gatt_discovery_attempts_ = 0;
->>>>>>> 319329de
   base::WeakPtrFactory<BluetoothTestBase> weak_factory_;
 };
 
