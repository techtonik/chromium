--- conflicted
+++ resolved
@@ -227,9 +227,6 @@
 }
 #endif  // defined(OS_ANDROID)
 
-<<<<<<< HEAD
-  // Be already connected, then CreateGattConnection:
-=======
 #if defined(OS_ANDROID)
 // Calls CreateGattConnection after already connected.
 TEST_F(BluetoothTest, BluetoothGattConnection_AlreadyConnected) {
@@ -247,7 +244,6 @@
   // Be already connected:
   device->CreateGattConnection(GetGattConnectionCallback(),
                                GetConnectErrorCallback());
->>>>>>> 39a3f545
   CompleteGattConnection(device);
   EXPECT_TRUE(gatt_connections_[0]->IsConnected());
 
@@ -349,14 +345,8 @@
   CompleteGattConnection(device);
 
   // Disconnect all CreateGattConnection objects & create a new connection.
-<<<<<<< HEAD
-  // But, don't yet simulate the device disconnecting.
-  ResetEventCounts();
-=======
   // But, don't yet simulate the device disconnecting:
-  callback_count_ = error_callback_count_ = gatt_connection_attempt_count_ =
-      gatt_disconnection_attempt_count_ = 0;
->>>>>>> 39a3f545
+  ResetEventCounts();
   for (BluetoothGattConnection* connection : gatt_connections_)
     connection->Disconnect();
   EXPECT_EQ(1, gatt_disconnection_attempt_count_);
@@ -395,14 +385,7 @@
   base::RunLoop().RunUntilIdle();
   BluetoothDevice* device = observer.last_device();
 
-<<<<<<< HEAD
-  // CreateGattConnection, but receive notice that device disconnected before
-  // it ever connects:
-  ResetEventCounts();
-=======
-  callback_count_ = error_callback_count_ = 0;
-  last_connect_error_code_ = BluetoothDevice::ERROR_UNKNOWN;
->>>>>>> 39a3f545
+  ResetEventCounts();
   device->CreateGattConnection(GetGattConnectionCallback(),
                                GetConnectErrorCallback());
   EXPECT_EQ(1, gatt_connection_attempt_count_);
@@ -429,13 +412,7 @@
   base::RunLoop().RunUntilIdle();
   BluetoothDevice* device = observer.last_device();
 
-<<<<<<< HEAD
-  // CreateGattConnection & DisconnectGatt, then simulate connection.
-  ResetEventCounts();
-=======
-  callback_count_ = error_callback_count_ = gatt_connection_attempt_count_ =
-      gatt_disconnection_attempt_count_ = 0;
->>>>>>> 39a3f545
+  ResetEventCounts();
   device->CreateGattConnection(GetGattConnectionCallback(),
                                GetConnectErrorCallback());
   device->DisconnectGatt();
@@ -467,14 +444,7 @@
   base::RunLoop().RunUntilIdle();
   BluetoothDevice* device = observer.last_device();
 
-<<<<<<< HEAD
-  // CreateGattConnection & DisconnectGatt, then simulate disconnection.
-  ResetEventCounts();
-=======
-  callback_count_ = error_callback_count_ = gatt_connection_attempt_count_ =
-      gatt_disconnection_attempt_count_ = 0;
-  last_connect_error_code_ = BluetoothDevice::ERROR_UNKNOWN;
->>>>>>> 39a3f545
+  ResetEventCounts();
   device->CreateGattConnection(GetGattConnectionCallback(),
                                GetConnectErrorCallback());
   device->DisconnectGatt();
@@ -504,13 +474,7 @@
   base::RunLoop().RunUntilIdle();
   BluetoothDevice* device = observer.last_device();
 
-<<<<<<< HEAD
-  // CreateGattConnection, but error connecting. Also, multiple errors only
-  // invoke callbacks once:
-  ResetEventCounts();
-=======
-  callback_count_ = error_callback_count_ = 0;
->>>>>>> 39a3f545
+  ResetEventCounts();
   device->CreateGattConnection(GetGattConnectionCallback(),
                                GetConnectErrorCallback());
   EXPECT_EQ(1, gatt_connection_attempt_count_);
