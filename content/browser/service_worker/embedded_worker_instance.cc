// Copyright 2013 The Chromium Authors. All rights reserved.
// Use of this source code is governed by a BSD-style license that can be
// found in the LICENSE file.

#include "content/browser/service_worker/embedded_worker_instance.h"

#include "content/browser/service_worker/embedded_worker_registry.h"
#include "content/common/service_worker/embedded_worker_messages.h"
#include "content/public/browser/browser_thread.h"
#include "content/public/browser/site_instance.h"
#include "ipc/ipc_message.h"
#include "url/gurl.h"

namespace content {

namespace {
// Functor to sort by the .second element of a struct.
struct SecondGreater {
  template <typename Value>
  bool operator()(const Value& lhs, const Value& rhs) {
    return lhs.second > rhs.second;
  }
};
}  // namespace

EmbeddedWorkerInstance::~EmbeddedWorkerInstance() {
  registry_->RemoveWorker(process_id_, embedded_worker_id_);
  if (site_instance_ != NULL) {
    BrowserThread::PostTask(
        BrowserThread::UI,
        FROM_HERE,
        base::Bind(&SiteInstance::Release, base::Unretained(site_instance_)));
  }
}

void EmbeddedWorkerInstance::Start(int64 service_worker_version_id,
<<<<<<< HEAD
                                   const GURL& script_url,
                                   int possible_process_id,
                                   const StatusCallback& callback) {
  DCHECK(status_ == STOPPED);
  status_ = STARTING;
  if (ChooseProcess(possible_process_id)) {
    ServiceWorkerStatusCode status =
        registry_->StartWorker(process_id_,
                               embedded_worker_id_,
                               service_worker_version_id,
                               script_url);
    if (status != SERVICE_WORKER_OK) {
      status_ = STOPPED;
      process_id_ = -1;
    }
    callback.Run(status);
  } else {
    DCHECK(site_instance_ != NULL)
        << "So far, every use either has a possible_process_id or has set a "
        << "SiteInstance.  We'll need to provide a BrowserContext in order to "
        << "create a SiteInstance from scratch.";
    registry_->StartWorker(site_instance_,
                           embedded_worker_id_,
                           service_worker_version_id,
                           script_url,
                           callback);
  }
=======
                                   const GURL& scope,
                                   const GURL& script_url,
                                   const std::vector<int>& possible_process_ids,
                                   const StatusCallback& callback) {
  DCHECK(status_ == STOPPED);
  status_ = STARTING;
  std::vector<int> ordered_process_ids = SortProcesses(possible_process_ids);
  registry_->StartWorker(ordered_process_ids,
                         embedded_worker_id_,
                         service_worker_version_id,
                         scope,
                         script_url,
                         callback);
>>>>>>> 63a44689
}

ServiceWorkerStatusCode EmbeddedWorkerInstance::Stop() {
  DCHECK(status_ == STARTING || status_ == RUNNING);
  ServiceWorkerStatusCode status =
      registry_->StopWorker(process_id_, embedded_worker_id_);
  if (status == SERVICE_WORKER_OK)
    status_ = STOPPING;
  return status;
}

ServiceWorkerStatusCode EmbeddedWorkerInstance::SendMessage(
    const IPC::Message& message) {
  DCHECK(status_ == RUNNING);
  return registry_->Send(process_id_,
                         new EmbeddedWorkerContextMsg_MessageToWorker(
                             thread_id_, embedded_worker_id_, message));
}

void EmbeddedWorkerInstance::AddProcessReference(int process_id) {
  ProcessRefMap::iterator found = process_refs_.find(process_id);
  if (found == process_refs_.end())
    found = process_refs_.insert(std::make_pair(process_id, 0)).first;
  ++found->second;
}

void EmbeddedWorkerInstance::ReleaseProcessReference(int process_id) {
  ProcessRefMap::iterator found = process_refs_.find(process_id);
  if (found == process_refs_.end()) {
    NOTREACHED() << "Releasing unknown process ref " << process_id;
    return;
  }
  if (--found->second == 0)
    process_refs_.erase(found);
}

void EmbeddedWorkerInstance::SetSiteInstance(SiteInstance* site_instance) {
  if (site_instance_ != NULL) {
    BrowserThread::PostTask(
        BrowserThread::UI,
        FROM_HERE,
        base::Bind(&SiteInstance::Release, base::Unretained(site_instance_)));
  }
  site_instance_ = site_instance;
}

EmbeddedWorkerInstance::EmbeddedWorkerInstance(EmbeddedWorkerRegistry* registry,
                                               int embedded_worker_id)
    : registry_(registry),
      embedded_worker_id_(embedded_worker_id),
      status_(STOPPED),
      process_id_(-1),
      thread_id_(-1),
      site_instance_(NULL) {}

void EmbeddedWorkerInstance::RecordStartedProcessId(
    int process_id,
    ServiceWorkerStatusCode status) {
  DCHECK_EQ(process_id_, -1);
  if (status == SERVICE_WORKER_OK) {
    process_id_ = process_id;
  } else {
    status_ = STOPPED;
  }
}

void EmbeddedWorkerInstance::RecordProcessId(int process_id,
                                             ServiceWorkerStatusCode status) {
  DCHECK_EQ(process_id_, -1);
  if (status == SERVICE_WORKER_OK) {
    process_id_ = process_id;
  } else {
    status_ = STOPPED;
  }
}

void EmbeddedWorkerInstance::OnStarted(int thread_id) {
  // Stop is requested before OnStarted is sent back from the worker.
  if (status_ == STOPPING)
    return;
  DCHECK(status_ == STARTING);
  status_ = RUNNING;
  thread_id_ = thread_id;
  FOR_EACH_OBSERVER(Listener, listener_list_, OnStarted());
}

void EmbeddedWorkerInstance::OnStopped() {
  status_ = STOPPED;
  process_id_ = -1;
  thread_id_ = -1;
  FOR_EACH_OBSERVER(Listener, listener_list_, OnStopped());
}

bool EmbeddedWorkerInstance::OnMessageReceived(const IPC::Message& message) {
  ListenerList::Iterator it(listener_list_);
  while (Listener* listener = it.GetNext()) {
    if (listener->OnMessageReceived(message))
      return true;
  }
  return false;
}

void EmbeddedWorkerInstance::OnReportException(
    const base::string16& error_message,
    int line_number,
    int column_number,
    const GURL& source_url) {
  FOR_EACH_OBSERVER(
      Listener,
      listener_list_,
      OnReportException(error_message, line_number, column_number, source_url));
}

void EmbeddedWorkerInstance::OnReportConsoleMessage(
    int source_identifier,
    int message_level,
    const base::string16& message,
    int line_number,
    const GURL& source_url) {
  FOR_EACH_OBSERVER(
      Listener,
      listener_list_,
      OnReportConsoleMessage(
          source_identifier, message_level, message, line_number, source_url));
}

void EmbeddedWorkerInstance::AddListener(Listener* listener) {
  listener_list_.AddObserver(listener);
}

<<<<<<< HEAD
bool EmbeddedWorkerInstance::ChooseProcess(int possible_process_id) {
  DCHECK_EQ(-1, process_id_);
  // Naive implementation; chooses a process which has the biggest number of
  // associated providers (so that hopefully likely live longer).
  ProcessRefMap::iterator max_ref_iter = process_refs_.end();
  for (ProcessRefMap::iterator iter = process_refs_.begin();
       iter != process_refs_.end(); ++iter) {
    if (max_ref_iter == process_refs_.end() ||
        max_ref_iter->second < iter->second)
      max_ref_iter = iter;
  }
  if (max_ref_iter == process_refs_.end()) {
    process_id_ = possible_process_id;
  } else {
    process_id_ = max_ref_iter->first;
  }
  return process_id_ != -1;
=======
void EmbeddedWorkerInstance::RemoveListener(Listener* listener) {
  listener_list_.RemoveObserver(listener);
}

std::vector<int> EmbeddedWorkerInstance::SortProcesses(
    const std::vector<int>& possible_process_ids) const {
  // Add the |possible_process_ids| to the existing process_refs_ since each one
  // is likely to take a reference once the SW starts up.
  ProcessRefMap refs_with_new_ids = process_refs_;
  for (std::vector<int>::const_iterator it = possible_process_ids.begin();
       it != possible_process_ids.end();
       ++it) {
    refs_with_new_ids[*it]++;
  }

  std::vector<std::pair<int, int> > counted(refs_with_new_ids.begin(),
                                            refs_with_new_ids.end());
  // Sort descending by the reference count.
  std::sort(counted.begin(), counted.end(), SecondGreater());

  std::vector<int> result(counted.size());
  for (size_t i = 0; i < counted.size(); ++i)
    result[i] = counted[i].first;
  return result;
>>>>>>> 63a44689
}

}  // namespace content<|MERGE_RESOLUTION|>--- conflicted
+++ resolved
@@ -6,8 +6,6 @@
 
 #include "content/browser/service_worker/embedded_worker_registry.h"
 #include "content/common/service_worker/embedded_worker_messages.h"
-#include "content/public/browser/browser_thread.h"
-#include "content/public/browser/site_instance.h"
 #include "ipc/ipc_message.h"
 #include "url/gurl.h"
 
@@ -25,44 +23,9 @@
 
 EmbeddedWorkerInstance::~EmbeddedWorkerInstance() {
   registry_->RemoveWorker(process_id_, embedded_worker_id_);
-  if (site_instance_ != NULL) {
-    BrowserThread::PostTask(
-        BrowserThread::UI,
-        FROM_HERE,
-        base::Bind(&SiteInstance::Release, base::Unretained(site_instance_)));
-  }
 }
 
 void EmbeddedWorkerInstance::Start(int64 service_worker_version_id,
-<<<<<<< HEAD
-                                   const GURL& script_url,
-                                   int possible_process_id,
-                                   const StatusCallback& callback) {
-  DCHECK(status_ == STOPPED);
-  status_ = STARTING;
-  if (ChooseProcess(possible_process_id)) {
-    ServiceWorkerStatusCode status =
-        registry_->StartWorker(process_id_,
-                               embedded_worker_id_,
-                               service_worker_version_id,
-                               script_url);
-    if (status != SERVICE_WORKER_OK) {
-      status_ = STOPPED;
-      process_id_ = -1;
-    }
-    callback.Run(status);
-  } else {
-    DCHECK(site_instance_ != NULL)
-        << "So far, every use either has a possible_process_id or has set a "
-        << "SiteInstance.  We'll need to provide a BrowserContext in order to "
-        << "create a SiteInstance from scratch.";
-    registry_->StartWorker(site_instance_,
-                           embedded_worker_id_,
-                           service_worker_version_id,
-                           script_url,
-                           callback);
-  }
-=======
                                    const GURL& scope,
                                    const GURL& script_url,
                                    const std::vector<int>& possible_process_ids,
@@ -76,7 +39,6 @@
                          scope,
                          script_url,
                          callback);
->>>>>>> 63a44689
 }
 
 ServiceWorkerStatusCode EmbeddedWorkerInstance::Stop() {
@@ -113,34 +75,14 @@
     process_refs_.erase(found);
 }
 
-void EmbeddedWorkerInstance::SetSiteInstance(SiteInstance* site_instance) {
-  if (site_instance_ != NULL) {
-    BrowserThread::PostTask(
-        BrowserThread::UI,
-        FROM_HERE,
-        base::Bind(&SiteInstance::Release, base::Unretained(site_instance_)));
-  }
-  site_instance_ = site_instance;
-}
-
-EmbeddedWorkerInstance::EmbeddedWorkerInstance(EmbeddedWorkerRegistry* registry,
-                                               int embedded_worker_id)
+EmbeddedWorkerInstance::EmbeddedWorkerInstance(
+    EmbeddedWorkerRegistry* registry,
+    int embedded_worker_id)
     : registry_(registry),
       embedded_worker_id_(embedded_worker_id),
       status_(STOPPED),
       process_id_(-1),
-      thread_id_(-1),
-      site_instance_(NULL) {}
-
-void EmbeddedWorkerInstance::RecordStartedProcessId(
-    int process_id,
-    ServiceWorkerStatusCode status) {
-  DCHECK_EQ(process_id_, -1);
-  if (status == SERVICE_WORKER_OK) {
-    process_id_ = process_id;
-  } else {
-    status_ = STOPPED;
-  }
+      thread_id_(-1) {
 }
 
 void EmbeddedWorkerInstance::RecordProcessId(int process_id,
@@ -207,25 +149,6 @@
   listener_list_.AddObserver(listener);
 }
 
-<<<<<<< HEAD
-bool EmbeddedWorkerInstance::ChooseProcess(int possible_process_id) {
-  DCHECK_EQ(-1, process_id_);
-  // Naive implementation; chooses a process which has the biggest number of
-  // associated providers (so that hopefully likely live longer).
-  ProcessRefMap::iterator max_ref_iter = process_refs_.end();
-  for (ProcessRefMap::iterator iter = process_refs_.begin();
-       iter != process_refs_.end(); ++iter) {
-    if (max_ref_iter == process_refs_.end() ||
-        max_ref_iter->second < iter->second)
-      max_ref_iter = iter;
-  }
-  if (max_ref_iter == process_refs_.end()) {
-    process_id_ = possible_process_id;
-  } else {
-    process_id_ = max_ref_iter->first;
-  }
-  return process_id_ != -1;
-=======
 void EmbeddedWorkerInstance::RemoveListener(Listener* listener) {
   listener_list_.RemoveObserver(listener);
 }
@@ -250,7 +173,6 @@
   for (size_t i = 0; i < counted.size(); ++i)
     result[i] = counted[i].first;
   return result;
->>>>>>> 63a44689
 }
 
 }  // namespace content