--- conflicted
+++ resolved
@@ -27,7 +27,6 @@
 namespace content {
 
 class EmbeddedWorkerRegistry;
-class SiteInstance;
 struct ServiceWorkerFetchRequest;
 
 // This gives an interface to control one EmbeddedWorker instance, which
@@ -65,13 +64,6 @@
 
   ~EmbeddedWorkerInstance();
 
-<<<<<<< HEAD
-  // Starts the worker. It is invalid to call this when the worker is
-  // not in STOPPED status.
-  void Start(int64 service_worker_version_id,
-             const GURL& script_url,
-             int possible_process_id,
-=======
   // Starts the worker. It is invalid to call this when the worker is not in
   // STOPPED status. |callback| is invoked when the worker's process is created
   // if necessary and the IPC to evaluate the worker's script is sent.
@@ -80,7 +72,6 @@
              const GURL& scope,
              const GURL& script_url,
              const std::vector<int>& possible_process_ids,
->>>>>>> 63a44689
              const StatusCallback& callback);
 
   // Stops the worker. It is invalid to call this when the worker is
@@ -98,12 +89,6 @@
   void AddProcessReference(int process_id);
   void ReleaseProcessReference(int process_id);
   bool HasProcessToRun() const { return !process_refs_.empty(); }
-
-  // If the instance needs to be started, and has no process references, it will
-  // use |site_instance| to create a process.  We assume that a reference to
-  // |site_instance| was added on the UI thread, and send the matching Release()
-  // back to the UI thread on destruction.
-  void SetSiteInstance(SiteInstance* site_instance);
 
   int embedded_worker_id() const { return embedded_worker_id_; }
   Status status() const { return status_; }
@@ -127,14 +112,8 @@
                          int embedded_worker_id);
 
   // Called back from EmbeddedWorkerRegistry after Start() passes control to the
-<<<<<<< HEAD
-  // UI thread to create an entirely new process.
-  void RecordStartedProcessId(int process_id,
-                              ServiceWorkerStatusCode status);
-=======
   // UI thread to acquire a reference to the process.
   void RecordProcessId(int process_id, ServiceWorkerStatusCode status);
->>>>>>> 63a44689
 
   // Called back from Registry when the worker instance has ack'ed that
   // its WorkerGlobalScope is actually started on |thread_id| in the
@@ -150,14 +129,6 @@
 
   // Called back from Registry when the worker instance sends message
   // to the browser (i.e. EmbeddedWorker observers).
-<<<<<<< HEAD
-  void OnMessageReceived(int request_id, const IPC::Message& message);
-
-  // Chooses a process to start this worker and populate process_id_.  Uses
-  // |possible_process_id| if no process is available.
-  // Returns false when no process is available and |possible_process_id| is -1.
-  bool ChooseProcess(int possible_process_id);
-=======
   // Returns false if the message is not handled.
   bool OnMessageReceived(const IPC::Message& message);
 
@@ -178,7 +149,6 @@
   // many clients are currently in those processes.
   std::vector<int> SortProcesses(
       const std::vector<int>& possible_process_ids) const;
->>>>>>> 63a44689
 
   scoped_refptr<EmbeddedWorkerRegistry> registry_;
   const int embedded_worker_id_;
@@ -187,8 +157,6 @@
   // Current running information. -1 indicates the worker is not running.
   int process_id_;
   int thread_id_;
-
-  SiteInstance* site_instance_;
 
   ProcessRefMap process_refs_;
   ListenerList listener_list_;
