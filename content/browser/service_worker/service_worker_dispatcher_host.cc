// Copyright 2013 The Chromium Authors. All rights reserved.
// Use of this source code is governed by a BSD-style license that can be
// found in the LICENSE file.

#include "content/browser/service_worker/service_worker_dispatcher_host.h"

#include "base/logging.h"
#include "base/strings/utf_string_conversions.h"
#include "content/browser/message_port_message_filter.h"
#include "content/browser/message_port_service.h"
#include "content/browser/service_worker/embedded_worker_registry.h"
#include "content/browser/service_worker/service_worker_context_core.h"
#include "content/browser/service_worker/service_worker_context_wrapper.h"
#include "content/browser/service_worker/service_worker_handle.h"
#include "content/browser/service_worker/service_worker_registration.h"
#include "content/browser/service_worker/service_worker_utils.h"
#include "content/common/service_worker/embedded_worker_messages.h"
#include "content/common/service_worker/service_worker_messages.h"
#include "ipc/ipc_message_macros.h"
#include "third_party/WebKit/public/platform/WebServiceWorkerError.h"
#include "url/gurl.h"

using blink::WebServiceWorkerError;

namespace content {

namespace {

const char kDisabledErrorMessage[] =
    "ServiceWorker is disabled";
const char kDomainMismatchErrorMessage[] =
    "Scope and scripts do not have the same origin";

const uint32 kFilteredMessageClasses[] = {
  ServiceWorkerMsgStart,
  EmbeddedWorkerMsgStart,
};

void NoOpStatusCallback(ServiceWorkerStatusCode status) {}

}  // namespace

ServiceWorkerDispatcherHost::ServiceWorkerDispatcherHost(
    int render_process_id,
    MessagePortMessageFilter* message_port_message_filter)
    : BrowserMessageFilter(kFilteredMessageClasses,
                           arraysize(kFilteredMessageClasses)),
      render_process_id_(render_process_id),
      message_port_message_filter_(message_port_message_filter) {}

ServiceWorkerDispatcherHost::~ServiceWorkerDispatcherHost() {
  if (context_) {
    context_->RemoveAllProviderHostsForProcess(render_process_id_);
    context_->embedded_worker_registry()->RemoveChildProcessSender(
        render_process_id_);
  }
}

void ServiceWorkerDispatcherHost::Init(
    ServiceWorkerContextWrapper* context_wrapper) {
  if (!BrowserThread::CurrentlyOn(BrowserThread::IO)) {
    BrowserThread::PostTask(
        BrowserThread::IO, FROM_HERE,
        base::Bind(&ServiceWorkerDispatcherHost::Init,
                    this, make_scoped_refptr(context_wrapper)));
      return;
  }
  context_ = context_wrapper->context()->AsWeakPtr();
  context_->embedded_worker_registry()->AddChildProcessSender(
      render_process_id_, this);
}

void ServiceWorkerDispatcherHost::OnDestruct() const {
  BrowserThread::DeleteOnIOThread::Destruct(this);
}

bool ServiceWorkerDispatcherHost::OnMessageReceived(
    const IPC::Message& message,
    bool* message_was_ok) {
  bool handled = true;
  IPC_BEGIN_MESSAGE_MAP_EX(
    ServiceWorkerDispatcherHost, message, *message_was_ok)
    IPC_MESSAGE_HANDLER(ServiceWorkerHostMsg_RegisterServiceWorker,
                        OnRegisterServiceWorker)
    IPC_MESSAGE_HANDLER(ServiceWorkerHostMsg_UnregisterServiceWorker,
                        OnUnregisterServiceWorker)
    IPC_MESSAGE_HANDLER(ServiceWorkerHostMsg_ProviderCreated,
                        OnProviderCreated)
    IPC_MESSAGE_HANDLER(ServiceWorkerHostMsg_ProviderDestroyed,
                        OnProviderDestroyed)
    IPC_MESSAGE_HANDLER(ServiceWorkerHostMsg_AddScriptClient,
                        OnAddScriptClient)
    IPC_MESSAGE_HANDLER(ServiceWorkerHostMsg_RemoveScriptClient,
                        OnRemoveScriptClient)
    IPC_MESSAGE_HANDLER(ServiceWorkerHostMsg_SetVersionId,
                        OnSetHostedVersionId)
    IPC_MESSAGE_HANDLER(ServiceWorkerHostMsg_PostMessage,
                        OnPostMessage)
    IPC_MESSAGE_HANDLER(EmbeddedWorkerHostMsg_WorkerStarted,
                        OnWorkerStarted)
    IPC_MESSAGE_HANDLER(EmbeddedWorkerHostMsg_WorkerStopped,
                        OnWorkerStopped)
    IPC_MESSAGE_HANDLER(EmbeddedWorkerHostMsg_SendMessageToBrowser,
                        OnSendMessageToBrowser)
    IPC_MESSAGE_HANDLER(EmbeddedWorkerHostMsg_ReportException,
                        OnReportException)
    IPC_MESSAGE_HANDLER(ServiceWorkerHostMsg_ServiceWorkerObjectDestroyed,
                        OnServiceWorkerObjectDestroyed)
    IPC_MESSAGE_UNHANDLED(handled = false)
  IPC_END_MESSAGE_MAP()

  return handled;
}

int ServiceWorkerDispatcherHost::RegisterServiceWorkerHandle(
    scoped_ptr<ServiceWorkerHandle> handle) {
  return handles_.Add(handle.release());
}

void ServiceWorkerDispatcherHost::OnRegisterServiceWorker(
    int thread_id,
    int request_id,
    int provider_id,
    const GURL& pattern,
    const GURL& script_url) {
  if (!context_ || !ServiceWorkerUtils::IsFeatureEnabled()) {
    Send(new ServiceWorkerMsg_ServiceWorkerRegistrationError(
        thread_id,
        request_id,
        WebServiceWorkerError::DisabledError,
        base::ASCIIToUTF16(kDisabledErrorMessage)));
    return;
  }

  // TODO(alecflett): This check is insufficient for release. Add a
  // ServiceWorker-specific policy query in
  // ChildProcessSecurityImpl. See http://crbug.com/311631.
  if (pattern.GetOrigin() != script_url.GetOrigin()) {
    Send(new ServiceWorkerMsg_ServiceWorkerRegistrationError(
        thread_id,
        request_id,
        WebServiceWorkerError::SecurityError,
        base::ASCIIToUTF16(kDomainMismatchErrorMessage)));
    return;
  }

  ServiceWorkerProviderHost* provider_host = context_->GetProviderHost(
      render_process_id_, provider_id);
  if (!provider_host) {
    BadMessageReceived();
    return;
  }

  context_->RegisterServiceWorker(
      pattern,
      script_url,
      render_process_id_,
<<<<<<< HEAD
      NULL,
=======
      provider_host,
>>>>>>> ba759086
      base::Bind(&ServiceWorkerDispatcherHost::RegistrationComplete,
                 this,
                 thread_id,
                 request_id));
}

void ServiceWorkerDispatcherHost::OnUnregisterServiceWorker(
    int thread_id,
    int request_id,
    int provider_id,
    const GURL& pattern) {
  // TODO(alecflett): This check is insufficient for release. Add a
  // ServiceWorker-specific policy query in
  // ChildProcessSecurityImpl. See http://crbug.com/311631.
  if (!context_ || !ServiceWorkerUtils::IsFeatureEnabled()) {
    Send(new ServiceWorkerMsg_ServiceWorkerRegistrationError(
        thread_id,
        request_id,
        blink::WebServiceWorkerError::DisabledError,
        base::ASCIIToUTF16(kDisabledErrorMessage)));
    return;
  }

  ServiceWorkerProviderHost* provider_host = context_->GetProviderHost(
      render_process_id_, provider_id);
  if (!provider_host) {
    BadMessageReceived();
    return;
  }

  context_->UnregisterServiceWorker(
      pattern,
      render_process_id_,
      provider_host,
      base::Bind(&ServiceWorkerDispatcherHost::UnregistrationComplete,
                 this,
                 thread_id,
                 request_id));
}

void ServiceWorkerDispatcherHost::OnPostMessage(
    int handle_id,
    const base::string16& message,
    const std::vector<int>& sent_message_port_ids) {
  if (!context_ || !ServiceWorkerUtils::IsFeatureEnabled())
    return;

  std::vector<int> new_routing_ids(sent_message_port_ids.size());
  for (size_t i = 0; i < sent_message_port_ids.size(); ++i) {
    new_routing_ids[i] = message_port_message_filter_->GetNextRoutingID();
    MessagePortService::GetInstance()->UpdateMessagePort(
        sent_message_port_ids[i],
        message_port_message_filter_,
        new_routing_ids[i]);
  }

  ServiceWorkerHandle* handle = handles_.Lookup(handle_id);
  if (!handle) {
    BadMessageReceived();
    return;
  }

  handle->version()->SendMessage(
      ServiceWorkerMsg_Message(message, sent_message_port_ids, new_routing_ids),
      base::Bind(&NoOpStatusCallback));
}

void ServiceWorkerDispatcherHost::OnProviderCreated(int provider_id) {
  if (!context_)
    return;
  if (context_->GetProviderHost(render_process_id_, provider_id)) {
    BadMessageReceived();
    return;
  }
  scoped_ptr<ServiceWorkerProviderHost> provider_host(
      new ServiceWorkerProviderHost(
          render_process_id_, provider_id, context_, this));
  context_->AddProviderHost(provider_host.Pass());
}

void ServiceWorkerDispatcherHost::OnProviderDestroyed(int provider_id) {
  if (!context_)
    return;
  if (!context_->GetProviderHost(render_process_id_, provider_id)) {
    BadMessageReceived();
    return;
  }
  context_->RemoveProviderHost(render_process_id_, provider_id);
}

void ServiceWorkerDispatcherHost::OnAddScriptClient(
    int thread_id, int provider_id) {
  if (!context_)
    return;
  ServiceWorkerProviderHost* provider_host =
      context_->GetProviderHost(render_process_id_, provider_id);
  if (!provider_host)
    return;
  provider_host->AddScriptClient(thread_id);
}

void ServiceWorkerDispatcherHost::OnRemoveScriptClient(
    int thread_id, int provider_id) {
  if (!context_)
    return;
  ServiceWorkerProviderHost* provider_host =
      context_->GetProviderHost(render_process_id_, provider_id);
  if (!provider_host)
    return;
  provider_host->RemoveScriptClient(thread_id);
}

void ServiceWorkerDispatcherHost::OnSetHostedVersionId(
    int provider_id, int64 version_id) {
  if (!context_)
    return;
  ServiceWorkerProviderHost* provider_host =
      context_->GetProviderHost(render_process_id_, provider_id);
  if (!provider_host || !provider_host->SetHostedVersionId(version_id)) {
    BadMessageReceived();
    return;
  }
}

void ServiceWorkerDispatcherHost::RegistrationComplete(
    int thread_id,
    int request_id,
    ServiceWorkerStatusCode status,
    int64 registration_id,
    int64 version_id) {
  if (!context_)
    return;

  if (status != SERVICE_WORKER_OK) {
    SendRegistrationError(thread_id, request_id, status);
    return;
  }

  ServiceWorkerVersion* version = context_->GetLiveVersion(version_id);
  DCHECK(version);
  DCHECK_EQ(registration_id, version->registration_id());
  int handle_id = RegisterServiceWorkerHandle(
      ServiceWorkerHandle::Create(context_, this, thread_id, version));
  Send(new ServiceWorkerMsg_ServiceWorkerRegistered(
      thread_id, request_id, handle_id));
}

void ServiceWorkerDispatcherHost::OnWorkerStarted(
    int thread_id, int embedded_worker_id) {
  if (!context_)
    return;
  context_->embedded_worker_registry()->OnWorkerStarted(
      render_process_id_, thread_id, embedded_worker_id);
}

void ServiceWorkerDispatcherHost::OnWorkerStopped(int embedded_worker_id) {
  if (!context_)
    return;
  context_->embedded_worker_registry()->OnWorkerStopped(
      render_process_id_, embedded_worker_id);
}

void ServiceWorkerDispatcherHost::OnSendMessageToBrowser(
    int embedded_worker_id,
    int request_id,
    const IPC::Message& message) {
  if (!context_)
    return;
  context_->embedded_worker_registry()->OnSendMessageToBrowser(
      embedded_worker_id, request_id, message);
}

void ServiceWorkerDispatcherHost::OnReportException(
    int embedded_worker_id,
    const base::string16& error_message,
    int line_number,
    int column_number,
    const GURL& source_url) {
  // TODO(horo, nhiroki): Show the error on serviceworker-internals
  // (http://crbug.com/359517).
  DVLOG(2) << "[Error] " << error_message << " (" << source_url
           << ":" << line_number << "," << column_number << ")";
}

void ServiceWorkerDispatcherHost::OnServiceWorkerObjectDestroyed(
    int handle_id) {
  handles_.Remove(handle_id);
}

void ServiceWorkerDispatcherHost::UnregistrationComplete(
    int thread_id,
    int request_id,
    ServiceWorkerStatusCode status) {
  if (status != SERVICE_WORKER_OK) {
    SendRegistrationError(thread_id, request_id, status);
    return;
  }

  Send(new ServiceWorkerMsg_ServiceWorkerUnregistered(thread_id, request_id));
}

void ServiceWorkerDispatcherHost::SendRegistrationError(
    int thread_id,
    int request_id,
    ServiceWorkerStatusCode status) {
  base::string16 error_message;
  blink::WebServiceWorkerError::ErrorType error_type;
  GetServiceWorkerRegistrationStatusResponse(
      status, &error_type, &error_message);
  Send(new ServiceWorkerMsg_ServiceWorkerRegistrationError(
      thread_id, request_id, error_type, error_message));
}

}  // namespace content<|MERGE_RESOLUTION|>--- conflicted
+++ resolved
@@ -155,11 +155,8 @@
       pattern,
       script_url,
       render_process_id_,
-<<<<<<< HEAD
+      provider_host,
       NULL,
-=======
-      provider_host,
->>>>>>> ba759086
       base::Bind(&ServiceWorkerDispatcherHost::RegistrationComplete,
                  this,
                  thread_id,
