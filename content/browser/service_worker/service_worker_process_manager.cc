// Copyright 2014 The Chromium Authors. All rights reserved.
// Use of this source code is governed by a BSD-style license that can be
// found in the LICENSE file.

#include "content/browser/service_worker/service_worker_process_manager.h"

#include "content/browser/renderer_host/render_process_host_impl.h"
#include "content/browser/service_worker/service_worker_context_wrapper.h"
#include "content/public/browser/browser_thread.h"
#include "content/public/browser/site_instance.h"
#include "url/gurl.h"

namespace content {

static bool IncrementWorkerRefCountByPid(int process_id) {
  RenderProcessHost* rph = RenderProcessHost::FromID(process_id);
  if (!rph || rph->FastShutdownStarted())
    return false;

  static_cast<RenderProcessHostImpl*>(rph)->IncrementWorkerRefCount();
  return true;
}

ServiceWorkerProcessManager::ProcessInfo::ProcessInfo(
    const scoped_refptr<SiteInstance>& site_instance)
    : site_instance(site_instance),
      process_id(site_instance->GetProcess()->GetID()) {
}

ServiceWorkerProcessManager::ProcessInfo::ProcessInfo(int process_id)
    : process_id(process_id) {
}

ServiceWorkerProcessManager::ProcessInfo::~ProcessInfo() {
}

ServiceWorkerProcessManager::ServiceWorkerProcessManager(
    BrowserContext* browser_context)
    : browser_context_(browser_context),
      process_id_for_test_(-1),
      weak_this_factory_(this),
      weak_this_(weak_this_factory_.GetWeakPtr()) {
}

ServiceWorkerProcessManager::~ServiceWorkerProcessManager() {
  DCHECK_CURRENTLY_ON(BrowserThread::UI);
  DCHECK(browser_context_ == NULL)
      << "Call Shutdown() before destroying |this|, so that racing method "
      << "invocations don't use a destroyed BrowserContext.";
}

void ServiceWorkerProcessManager::Shutdown() {
  browser_context_ = NULL;
}

void ServiceWorkerProcessManager::AllocateWorkerProcess(
    int embedded_worker_id,
    const std::vector<int>& process_ids,
    const GURL& script_url,
    const base::Callback<void(ServiceWorkerStatusCode, int process_id)>&
        callback) {
  if (!BrowserThread::CurrentlyOn(BrowserThread::UI)) {
    BrowserThread::PostTask(
        BrowserThread::UI,
        FROM_HERE,
        base::Bind(&ServiceWorkerProcessManager::AllocateWorkerProcess,
                   weak_this_,
                   embedded_worker_id,
                   process_ids,
                   script_url,
                   callback));
    return;
  }

<<<<<<< HEAD
=======
  if (process_id_for_test_ != -1) {
    // Let tests specify the returned process ID. Note: We may need to be able
    // to specify the error code too.
    BrowserThread::PostTask(
        BrowserThread::IO,
        FROM_HERE,
        base::Bind(callback, SERVICE_WORKER_OK, process_id_for_test_));
    return;
  }

>>>>>>> e39d15ed
  DCHECK(!ContainsKey(instance_info_, embedded_worker_id))
      << embedded_worker_id << " already has a process allocated";

  for (std::vector<int>::const_iterator it = process_ids.begin();
       it != process_ids.end();
       ++it) {
<<<<<<< HEAD
    if (IncrementWorkerRefcountByPid(*it)) {
      // TODO(jyasskin): Deal with:
      //  1. We allocate a process from an existing RPH.
      //  2. A non-RPH call comes in that gets to run for some amount of time.
      //  3. All the existing RPHs are destroyed, with their SiteInstances.
      //  4. Because permissions are scoped with a SiteInstance, the process no
      //     longer has the ability to execute calls needed for step #2.
      instance_info_.insert(
          std::make_pair(embedded_worker_id, ProcessOrSite(*it)));
=======
    if (IncrementWorkerRefCountByPid(*it)) {
      instance_info_.insert(
          std::make_pair(embedded_worker_id, ProcessInfo(*it)));
>>>>>>> e39d15ed
      BrowserThread::PostTask(BrowserThread::IO,
                              FROM_HERE,
                              base::Bind(callback, SERVICE_WORKER_OK, *it));
      return;
    }
  }

  if (!browser_context_) {
    // Shutdown has started.
    BrowserThread::PostTask(
        BrowserThread::IO,
        FROM_HERE,
        base::Bind(callback, SERVICE_WORKER_ERROR_START_WORKER_FAILED, -1));
    return;
  }
  // No existing processes available; start a new one.
  scoped_refptr<SiteInstance> site_instance =
      SiteInstance::CreateForURL(browser_context_, script_url);
  RenderProcessHost* rph = site_instance->GetProcess();
  // This Init() call posts a task to the IO thread that adds the RPH's
  // ServiceWorkerDispatcherHost to the
  // EmbeddedWorkerRegistry::process_sender_map_.
  if (!rph->Init()) {
    LOG(ERROR) << "Couldn't start a new process!";
    BrowserThread::PostTask(
        BrowserThread::IO,
        FROM_HERE,
        base::Bind(callback, SERVICE_WORKER_ERROR_START_WORKER_FAILED, -1));
    return;
  }

  instance_info_.insert(
<<<<<<< HEAD
      std::make_pair(embedded_worker_id, ProcessOrSite(site_instance)));
=======
      std::make_pair(embedded_worker_id, ProcessInfo(site_instance)));
>>>>>>> e39d15ed

  static_cast<RenderProcessHostImpl*>(rph)->IncrementWorkerRefCount();
  BrowserThread::PostTask(
      BrowserThread::IO,
      FROM_HERE,
      base::Bind(callback, SERVICE_WORKER_OK, rph->GetID()));
}

void ServiceWorkerProcessManager::ReleaseWorkerProcess(int embedded_worker_id) {
  if (!BrowserThread::CurrentlyOn(BrowserThread::UI)) {
    BrowserThread::PostTask(
        BrowserThread::UI,
        FROM_HERE,
        base::Bind(&ServiceWorkerProcessManager::ReleaseWorkerProcess,
                   weak_this_,
                   embedded_worker_id));
<<<<<<< HEAD
    return;
  }
  std::map<int, ProcessOrSite>::iterator info =
      instance_info_.find(embedded_worker_id);
  if (info == instance_info_.end()) {
    // Just return on a double-release: this supports instances that stop
    // abruptly instead of being explicitly stopped.
    return;
  }
  int process_id = info->second.process_id;
  if (process_id == -1)
    process_id = info->second.site_instance->GetProcess()->GetID();
  if (!DecrementWorkerRefcountByPid(process_id)) {
    DCHECK(false) << "DecrementWorkerRef(" << process_id
                  << ") doesn't match a previous IncrementWorkerRef";
  }
  instance_info_.erase(info);
}

void ServiceWorkerProcessManager::SetProcessRefcountOpsForTest(
    const base::Callback<bool(int)>& increment_for_test,
    const base::Callback<bool(int)>& decrement_for_test) {
  increment_for_test_ = increment_for_test;
  decrement_for_test_ = decrement_for_test;
}

bool ServiceWorkerProcessManager::IncrementWorkerRefcountByPid(
    int process_id) const {
  if (!increment_for_test_.is_null())
    return increment_for_test_.Run(process_id);

  RenderProcessHost* rph = RenderProcessHost::FromID(process_id);
  if (rph && !rph->FastShutdownStarted()) {
    static_cast<RenderProcessHostImpl*>(rph)->IncrementWorkerRefCount();
    return true;
=======
    return;
  }
  if (process_id_for_test_ != -1) {
    // Unittests don't increment or decrement the worker refcount of a
    // RenderProcessHost.
    return;
  }
  std::map<int, ProcessInfo>::iterator info =
      instance_info_.find(embedded_worker_id);
  DCHECK(info != instance_info_.end());
  RenderProcessHost* rph = NULL;
  if (info->second.site_instance) {
    rph = info->second.site_instance->GetProcess();
    DCHECK_EQ(info->second.process_id, rph->GetID())
        << "A SiteInstance's process shouldn't get destroyed while we're "
           "holding a reference to it. Was the reference actually held?";
  } else {
    rph = RenderProcessHost::FromID(info->second.process_id);
    DCHECK(rph)
        << "Process " << info->second.process_id
        << " was destroyed unexpectedly. Did we actually hold a reference?";
>>>>>>> e39d15ed
  }
  static_cast<RenderProcessHostImpl*>(rph)->DecrementWorkerRefCount();
  instance_info_.erase(info);
}

ServiceWorkerProcessManager::ProcessOrSite::ProcessOrSite(int process_id)
    : process_id(process_id) {
}
ServiceWorkerProcessManager::ProcessOrSite::ProcessOrSite(
    const scoped_refptr<SiteInstance>& site_instance)
    : process_id(-1), site_instance(site_instance) {
}
ServiceWorkerProcessManager::ProcessOrSite::~ProcessOrSite() {
}

}  // namespace content

namespace base {
// Destroying ServiceWorkerProcessManagers only on the UI thread allows the
// member WeakPtr to safely guard the object's lifetime when used on that
// thread.
void DefaultDeleter<content::ServiceWorkerProcessManager>::operator()(
    content::ServiceWorkerProcessManager* ptr) const {
  content::BrowserThread::DeleteSoon(
      content::BrowserThread::UI, FROM_HERE, ptr);
}
}  // namespace base<|MERGE_RESOLUTION|>--- conflicted
+++ resolved
@@ -72,8 +72,6 @@
     return;
   }
 
-<<<<<<< HEAD
-=======
   if (process_id_for_test_ != -1) {
     // Let tests specify the returned process ID. Note: We may need to be able
     // to specify the error code too.
@@ -84,28 +82,15 @@
     return;
   }
 
->>>>>>> e39d15ed
   DCHECK(!ContainsKey(instance_info_, embedded_worker_id))
       << embedded_worker_id << " already has a process allocated";
 
   for (std::vector<int>::const_iterator it = process_ids.begin();
        it != process_ids.end();
        ++it) {
-<<<<<<< HEAD
-    if (IncrementWorkerRefcountByPid(*it)) {
-      // TODO(jyasskin): Deal with:
-      //  1. We allocate a process from an existing RPH.
-      //  2. A non-RPH call comes in that gets to run for some amount of time.
-      //  3. All the existing RPHs are destroyed, with their SiteInstances.
-      //  4. Because permissions are scoped with a SiteInstance, the process no
-      //     longer has the ability to execute calls needed for step #2.
-      instance_info_.insert(
-          std::make_pair(embedded_worker_id, ProcessOrSite(*it)));
-=======
     if (IncrementWorkerRefCountByPid(*it)) {
       instance_info_.insert(
           std::make_pair(embedded_worker_id, ProcessInfo(*it)));
->>>>>>> e39d15ed
       BrowserThread::PostTask(BrowserThread::IO,
                               FROM_HERE,
                               base::Bind(callback, SERVICE_WORKER_OK, *it));
@@ -138,11 +123,7 @@
   }
 
   instance_info_.insert(
-<<<<<<< HEAD
-      std::make_pair(embedded_worker_id, ProcessOrSite(site_instance)));
-=======
       std::make_pair(embedded_worker_id, ProcessInfo(site_instance)));
->>>>>>> e39d15ed
 
   static_cast<RenderProcessHostImpl*>(rph)->IncrementWorkerRefCount();
   BrowserThread::PostTask(
@@ -159,43 +140,6 @@
         base::Bind(&ServiceWorkerProcessManager::ReleaseWorkerProcess,
                    weak_this_,
                    embedded_worker_id));
-<<<<<<< HEAD
-    return;
-  }
-  std::map<int, ProcessOrSite>::iterator info =
-      instance_info_.find(embedded_worker_id);
-  if (info == instance_info_.end()) {
-    // Just return on a double-release: this supports instances that stop
-    // abruptly instead of being explicitly stopped.
-    return;
-  }
-  int process_id = info->second.process_id;
-  if (process_id == -1)
-    process_id = info->second.site_instance->GetProcess()->GetID();
-  if (!DecrementWorkerRefcountByPid(process_id)) {
-    DCHECK(false) << "DecrementWorkerRef(" << process_id
-                  << ") doesn't match a previous IncrementWorkerRef";
-  }
-  instance_info_.erase(info);
-}
-
-void ServiceWorkerProcessManager::SetProcessRefcountOpsForTest(
-    const base::Callback<bool(int)>& increment_for_test,
-    const base::Callback<bool(int)>& decrement_for_test) {
-  increment_for_test_ = increment_for_test;
-  decrement_for_test_ = decrement_for_test;
-}
-
-bool ServiceWorkerProcessManager::IncrementWorkerRefcountByPid(
-    int process_id) const {
-  if (!increment_for_test_.is_null())
-    return increment_for_test_.Run(process_id);
-
-  RenderProcessHost* rph = RenderProcessHost::FromID(process_id);
-  if (rph && !rph->FastShutdownStarted()) {
-    static_cast<RenderProcessHostImpl*>(rph)->IncrementWorkerRefCount();
-    return true;
-=======
     return;
   }
   if (process_id_for_test_ != -1) {
@@ -217,7 +161,6 @@
     DCHECK(rph)
         << "Process " << info->second.process_id
         << " was destroyed unexpectedly. Did we actually hold a reference?";
->>>>>>> e39d15ed
   }
   static_cast<RenderProcessHostImpl*>(rph)->DecrementWorkerRefCount();
   instance_info_.erase(info);
