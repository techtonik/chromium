// Copyright 2013 The Chromium Authors. All rights reserved.
// Use of this source code is governed by a BSD-style license that can be
// found in the LICENSE file.

#ifndef CONTENT_BROWSER_SERVICE_WORKER_SERVICE_WORKER_REGISTER_JOB_H_
#define CONTENT_BROWSER_SERVICE_WORKER_SERVICE_WORKER_REGISTER_JOB_H_

#include <vector>

#include "base/memory/weak_ptr.h"
#include "content/browser/service_worker/service_worker_register_job_base.h"
#include "content/browser/service_worker/service_worker_registration.h"
#include "content/common/service_worker/service_worker_status_code.h"
#include "url/gurl.h"

namespace content {

class ServiceWorkerJobCoordinator;
class ServiceWorkerStorage;

// Handles the registration of a Service Worker.
//
// The registration flow includes most or all of the following,
// depending on what is already registered:
//  - creating a ServiceWorkerRegistration instance if there isn't
//    already something registered
//  - creating a ServiceWorkerVersion for the new registration instance.
//  - starting a worker for the ServiceWorkerVersion
//  - telling the Version to evaluate the script
//  - firing the 'install' event at the ServiceWorkerVersion
//  - firing the 'activate' event at the ServiceWorkerVersion
//  - waiting for older ServiceWorkerVersions to deactivate
//  - designating the new version to be the 'active' version
class ServiceWorkerRegisterJob : public ServiceWorkerRegisterJobBase {
 public:
  typedef base::Callback<void(ServiceWorkerStatusCode status,
                              ServiceWorkerRegistration* registration,
                              ServiceWorkerVersion* version)>
      RegistrationCallback;

  CONTENT_EXPORT ServiceWorkerRegisterJob(
      base::WeakPtr<ServiceWorkerContextCore> context,
      const GURL& pattern,
      const GURL& script_url);
  virtual ~ServiceWorkerRegisterJob();

<<<<<<< HEAD
  // Registers a callback to be called when the job completes (whether
  // successfully or not). Multiple callbacks may be registered. |process_id|
  // and |site_instance| are potentially used to create the Service Worker
  // instance if there are no other clients.  If not NULL, |site_instance| must
  // have been AddRef()ed on the UI thread and is retained to create future
  // Service Worker instances.
  void AddCallback(const RegistrationCallback& callback,
                   int process_id,
                   SiteInstance* site_instance);
=======
  // Registers a callback to be called when the promise would resolve (whether
  // successfully or not). Multiple callbacks may be registered. If |process_id|
  // is not -1, it's added to the existing clients when deciding in which
  // process to create the Service Worker instance.  If there are no existing
  // clients, a new RenderProcessHost will be created.
  void AddCallback(const RegistrationCallback& callback, int process_id);
>>>>>>> 63a44689

  // ServiceWorkerRegisterJobBase implementation:
  virtual void Start() OVERRIDE;
  virtual bool Equals(ServiceWorkerRegisterJobBase* job) OVERRIDE;
  virtual RegistrationJobType GetType() OVERRIDE;

 private:
  FRIEND_TEST_ALL_PREFIXES(ServiceWorkerRegisterJobAndProviderHostTest,
                           AssociatePendingVersionToDocuments);

  enum Phase {
     INITIAL,
     START,
     REGISTER,
     UPDATE,
     INSTALL,
     STORE,
     ACTIVATE,
     COMPLETE
  };

  // Holds internal state of ServiceWorkerRegistrationJob, to compel use of the
  // getter/setter functions.
  struct Internal {
    Internal();
    ~Internal();
    scoped_refptr<ServiceWorkerRegistration> registration;
    scoped_refptr<ServiceWorkerVersion> pending_version;
  };

  void set_registration(ServiceWorkerRegistration* registration);
  ServiceWorkerRegistration* registration();
  void set_pending_version(ServiceWorkerVersion* version);
  ServiceWorkerVersion* pending_version();

  void SetPhase(Phase phase);

  void HandleExistingRegistrationAndContinue(
      ServiceWorkerStatusCode status,
      const scoped_refptr<ServiceWorkerRegistration>& registration);
  void RegisterAndContinue(ServiceWorkerStatusCode status);
  void UpdateAndContinue(ServiceWorkerStatusCode status);
  void OnStartWorkerFinished(ServiceWorkerStatusCode status);
  void OnStoreRegistrationComplete(ServiceWorkerStatusCode status);
  void InstallAndContinue();
  void OnInstallFinished(ServiceWorkerStatusCode status);
  void ActivateAndContinue();
  void OnActivateFinished(ServiceWorkerStatusCode status);
  void Complete(ServiceWorkerStatusCode status);

  void ResolvePromise(ServiceWorkerStatusCode status,
                      ServiceWorkerRegistration* registration,
                      ServiceWorkerVersion* version);

  CONTENT_EXPORT void AssociatePendingVersionToDocuments(
      ServiceWorkerVersion* version);

  // The ServiceWorkerContextCore object should always outlive this.
  base::WeakPtr<ServiceWorkerContextCore> context_;

  const GURL pattern_;
  const GURL script_url_;
  std::vector<RegistrationCallback> callbacks_;
  int pending_process_id_;
  SiteInstance* site_instance_;
  Phase phase_;
  Internal internal_;
  bool is_promise_resolved_;
  ServiceWorkerStatusCode promise_resolved_status_;
  scoped_refptr<ServiceWorkerRegistration> promise_resolved_registration_;
  scoped_refptr<ServiceWorkerVersion> promise_resolved_version_;
  base::WeakPtrFactory<ServiceWorkerRegisterJob> weak_factory_;

  DISALLOW_COPY_AND_ASSIGN(ServiceWorkerRegisterJob);
};

}  // namespace content

#endif  // CONTENT_BROWSER_SERVICE_WORKER_SERVICE_WORKER_REGISTER_JOB_H_<|MERGE_RESOLUTION|>--- conflicted
+++ resolved
@@ -44,24 +44,12 @@
       const GURL& script_url);
   virtual ~ServiceWorkerRegisterJob();
 
-<<<<<<< HEAD
-  // Registers a callback to be called when the job completes (whether
-  // successfully or not). Multiple callbacks may be registered. |process_id|
-  // and |site_instance| are potentially used to create the Service Worker
-  // instance if there are no other clients.  If not NULL, |site_instance| must
-  // have been AddRef()ed on the UI thread and is retained to create future
-  // Service Worker instances.
-  void AddCallback(const RegistrationCallback& callback,
-                   int process_id,
-                   SiteInstance* site_instance);
-=======
   // Registers a callback to be called when the promise would resolve (whether
   // successfully or not). Multiple callbacks may be registered. If |process_id|
   // is not -1, it's added to the existing clients when deciding in which
   // process to create the Service Worker instance.  If there are no existing
   // clients, a new RenderProcessHost will be created.
   void AddCallback(const RegistrationCallback& callback, int process_id);
->>>>>>> 63a44689
 
   // ServiceWorkerRegisterJobBase implementation:
   virtual void Start() OVERRIDE;
@@ -125,8 +113,7 @@
   const GURL pattern_;
   const GURL script_url_;
   std::vector<RegistrationCallback> callbacks_;
-  int pending_process_id_;
-  SiteInstance* site_instance_;
+  std::vector<int> pending_process_ids_;
   Phase phase_;
   Internal internal_;
   bool is_promise_resolved_;
