// Copyright 2013 The Chromium Authors. All rights reserved.
// Use of this source code is governed by a BSD-style license that can be
// found in the LICENSE file.

#ifndef CONTENT_BROWSER_SERVICE_WORKER_SERVICE_WORKER_CONTEXT_WRAPPER_H_
#define CONTENT_BROWSER_SERVICE_WORKER_SERVICE_WORKER_CONTEXT_WRAPPER_H_

#include <vector>

#include "base/files/file_path.h"
#include "base/memory/ref_counted.h"
#include "base/memory/scoped_ptr.h"
#include "content/browser/service_worker/service_worker_context_core.h"
#include "content/common/content_export.h"
#include "content/public/browser/service_worker_context.h"

namespace base {
class FilePath;
class SequencedTaskRunner;
}

namespace quota {
class QuotaManagerProxy;
}

namespace content {

class BrowserContext;
class ServiceWorkerContextCore;
class ServiceWorkerContextObserver;

// A refcounted wrapper class for our core object. Higher level content lib
// classes keep references to this class on mutliple threads. The inner core
// instance is strictly single threaded and is not refcounted, the core object
// is what is used internally in the service worker lib.
class CONTENT_EXPORT ServiceWorkerContextWrapper
    : NON_EXPORTED_BASE(public ServiceWorkerContext),
      public base::RefCountedThreadSafe<ServiceWorkerContextWrapper> {
 public:
  ServiceWorkerContextWrapper(BrowserContext* browser_context);

  // Init and Shutdown are for use on the UI thread when the profile,
  // storagepartition is being setup and torn down.
  void Init(const base::FilePath& user_data_directory,
            quota::QuotaManagerProxy* quota_manager_proxy);
  void Shutdown();

  // The core context is only for use on the IO thread.
  ServiceWorkerContextCore* context();

  // ServiceWorkerContext implementation:
  virtual void RegisterServiceWorker(
      const Scope& scope,
      const GURL& script_url,
      ServiceWorkerHostClient* client,
      const ServiceWorkerHostCallback& callback) OVERRIDE;
  virtual void UnregisterServiceWorker(const GURL& pattern,
                                       const ResultCallback& callback) OVERRIDE;
  virtual void GetServiceWorkerHost(
      const Scope& scope,
      ServiceWorkerHostClient* client,
      const ServiceWorkerHostCallback& callback) OVERRIDE;

  void AddObserver(ServiceWorkerContextObserver* observer);
  void RemoveObserver(ServiceWorkerContextObserver* observer);

 private:
  friend class base::RefCountedThreadSafe<ServiceWorkerContextWrapper>;
  friend class EmbeddedWorkerTestHelper;
  friend class ServiceWorkerProcessManager;
  virtual ~ServiceWorkerContextWrapper();

<<<<<<< HEAD
  // Completes the registration process on IO thread.
  void FinishRegistrationOnIO(const Scope& scope,
                              ServiceWorkerHostClient* client,
                              const ServiceWorkerHostCallback& callback,
                              ServiceWorkerStatusCode status,
                              int64 registration_id,
                              int64 version_id);
=======
  void InitForTesting(const base::FilePath& user_data_directory,
                      base::SequencedTaskRunner* database_task_runner,
                      quota::QuotaManagerProxy* quota_manager_proxy);
  void InitInternal(const base::FilePath& user_data_directory,
                    base::SequencedTaskRunner* database_task_runner,
                    quota::QuotaManagerProxy* quota_manager_proxy);
>>>>>>> df48d5ea

  const scoped_refptr<ObserverListThreadSafe<ServiceWorkerContextObserver> >
      observer_list_;
  // Cleared in Shutdown():
  BrowserContext* browser_context_;
  scoped_ptr<ServiceWorkerContextCore> context_core_;
};

}  // namespace content

#endif  // CONTENT_BROWSER_SERVICE_WORKER_SERVICE_WORKER_CONTEXT_WRAPPER_H_<|MERGE_RESOLUTION|>--- conflicted
+++ resolved
@@ -70,7 +70,13 @@
   friend class ServiceWorkerProcessManager;
   virtual ~ServiceWorkerContextWrapper();
 
-<<<<<<< HEAD
+  void InitForTesting(const base::FilePath& user_data_directory,
+                      base::SequencedTaskRunner* database_task_runner,
+                      quota::QuotaManagerProxy* quota_manager_proxy);
+  void InitInternal(const base::FilePath& user_data_directory,
+                    base::SequencedTaskRunner* database_task_runner,
+                    quota::QuotaManagerProxy* quota_manager_proxy);
+
   // Completes the registration process on IO thread.
   void FinishRegistrationOnIO(const Scope& scope,
                               ServiceWorkerHostClient* client,
@@ -78,14 +84,6 @@
                               ServiceWorkerStatusCode status,
                               int64 registration_id,
                               int64 version_id);
-=======
-  void InitForTesting(const base::FilePath& user_data_directory,
-                      base::SequencedTaskRunner* database_task_runner,
-                      quota::QuotaManagerProxy* quota_manager_proxy);
-  void InitInternal(const base::FilePath& user_data_directory,
-                    base::SequencedTaskRunner* database_task_runner,
-                    quota::QuotaManagerProxy* quota_manager_proxy);
->>>>>>> df48d5ea
 
   const scoped_refptr<ObserverListThreadSafe<ServiceWorkerContextObserver> >
       observer_list_;
