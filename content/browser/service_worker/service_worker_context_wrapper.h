--- conflicted
+++ resolved
@@ -47,15 +47,6 @@
   virtual void RegisterServiceWorker(const GURL& pattern,
                                      const GURL& script_url,
                                      int source_process_id,
-<<<<<<< HEAD
-                                     const RegistrationCallback& continuation)
-      OVERRIDE;
-
-  virtual void UnregisterServiceWorker(
-      const GURL& pattern,
-      int source_process_id,
-      const UnregistrationCallback& continuation) OVERRIDE;
-=======
                                      const StatusCallback& continuation)
       OVERRIDE;
 
@@ -63,24 +54,10 @@
                                        int source_process_id,
                                        const StatusCallback& continuation)
       OVERRIDE;
->>>>>>> 0499ff82
 
  private:
   friend class base::RefCountedThreadSafe<ServiceWorkerContextWrapper>;
   virtual ~ServiceWorkerContextWrapper();
-
-  void RegisterServiceWorkerOnIO(const GURL& pattern,
-                                 const GURL& script_url,
-                                 int source_process_id,
-                                 const RegistrationCallback& continuation);
-  void FinishRegistrationOnIO(const RegistrationCallback& continuation,
-                              ServiceWorkerStatusCode status,
-                              int64 registration_id);
-  void UnregisterServiceWorkerOnIO(const GURL& pattern,
-                                   int source_process_id,
-                                   const UnregistrationCallback& continuation);
-  void FinishUnregistrationOnIO(const RegistrationCallback& continuation,
-                                ServiceWorkerStatusCode status);
 
   scoped_ptr<ServiceWorkerContextCore> context_core_;
 };
