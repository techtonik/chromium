// Copyright 2013 The Chromium Authors. All rights reserved.
// Use of this source code is governed by a BSD-style license that can be
// found in the LICENSE file.

#ifndef CONTENT_BROWSER_SERVICE_WORKER_SERVICE_WORKER_CONTEXT_WRAPPER_H_
#define CONTENT_BROWSER_SERVICE_WORKER_SERVICE_WORKER_CONTEXT_WRAPPER_H_

#include <vector>

#include "base/files/file_path.h"
#include "base/memory/ref_counted.h"
#include "base/memory/scoped_ptr.h"
#include "content/browser/service_worker/service_worker_context_core.h"
#include "content/common/content_export.h"
#include "content/public/browser/service_worker_context.h"

namespace base {
class FilePath;
}

namespace quota {
class QuotaManagerProxy;
}

namespace content {

class BrowserContext;
class ServiceWorkerContextCore;
class ServiceWorkerContextObserver;

// A refcounted wrapper class for our core object. Higher level content lib
// classes keep references to this class on mutliple threads. The inner core
// instance is strictly single threaded and is not refcounted, the core object
// is what is used internally in the service worker lib.
class CONTENT_EXPORT ServiceWorkerContextWrapper
    : NON_EXPORTED_BASE(public ServiceWorkerContext),
      public base::RefCountedThreadSafe<ServiceWorkerContextWrapper> {
 public:
  ServiceWorkerContextWrapper(BrowserContext* browser_context);

  // Init and Shutdown are for use on the UI thread when the profile,
  // storagepartition is being setup and torn down.
  void Init(const base::FilePath& user_data_directory,
            quota::QuotaManagerProxy* quota_manager_proxy);
  void Shutdown();

  // The core context is only for use on the IO thread.
  ServiceWorkerContextCore* context();

  // ServiceWorkerContext implementation:
  virtual void RegisterServiceWorker(
<<<<<<< HEAD
      const Scope& scope,
      const GURL& script_url,
      int source_process_id,
      ServiceWorkerHostClient* client,
      const ServiceWorkerHostCallback& callback) OVERRIDE;
  virtual void UnregisterServiceWorker(const Scope& scope,
                                       int source_process_id,
                                       const ResultCallback& callback) OVERRIDE;
  virtual void GetServiceWorkerHost(
      const Scope& scope,
      ServiceWorkerHostClient* client,
      const ServiceWorkerHostCallback& callback) OVERRIDE;
=======
      const GURL& pattern,
      const GURL& script_url,
      const ResultCallback& continuation) OVERRIDE;
  virtual void UnregisterServiceWorker(const GURL& pattern,
                                       const ResultCallback& continuation)
      OVERRIDE;
>>>>>>> 85925613

  void AddObserver(ServiceWorkerContextObserver* observer);
  void RemoveObserver(ServiceWorkerContextObserver* observer);

 private:
  friend class base::RefCountedThreadSafe<ServiceWorkerContextWrapper>;
  friend class ServiceWorkerProcessManager;
  virtual ~ServiceWorkerContextWrapper();

<<<<<<< HEAD
  // Completes the registration process on IO thread.
  void FinishRegistrationOnIO(const Scope& scope,
                              ServiceWorkerHostClient* client,
                              const ServiceWorkerHostCallback& callback,
                              ServiceWorkerStatusCode status,
                              int64 registration_id,
                              int64 version_id);

  scoped_ptr<ServiceWorkerContextCore> context_core_;
  scoped_refptr<ObserverListThreadSafe<ServiceWorkerContextObserver> >
=======
  const scoped_refptr<ObserverListThreadSafe<ServiceWorkerContextObserver> >
>>>>>>> 85925613
      observer_list_;
  // Cleared in Shutdown():
  BrowserContext* browser_context_;
  scoped_ptr<ServiceWorkerContextCore> context_core_;
};

}  // namespace content

#endif  // CONTENT_BROWSER_SERVICE_WORKER_SERVICE_WORKER_CONTEXT_WRAPPER_H_<|MERGE_RESOLUTION|>--- conflicted
+++ resolved
@@ -49,27 +49,16 @@
 
   // ServiceWorkerContext implementation:
   virtual void RegisterServiceWorker(
-<<<<<<< HEAD
       const Scope& scope,
       const GURL& script_url,
-      int source_process_id,
       ServiceWorkerHostClient* client,
       const ServiceWorkerHostCallback& callback) OVERRIDE;
-  virtual void UnregisterServiceWorker(const Scope& scope,
-                                       int source_process_id,
+  virtual void UnregisterServiceWorker(const GURL& pattern,
                                        const ResultCallback& callback) OVERRIDE;
   virtual void GetServiceWorkerHost(
       const Scope& scope,
       ServiceWorkerHostClient* client,
       const ServiceWorkerHostCallback& callback) OVERRIDE;
-=======
-      const GURL& pattern,
-      const GURL& script_url,
-      const ResultCallback& continuation) OVERRIDE;
-  virtual void UnregisterServiceWorker(const GURL& pattern,
-                                       const ResultCallback& continuation)
-      OVERRIDE;
->>>>>>> 85925613
 
   void AddObserver(ServiceWorkerContextObserver* observer);
   void RemoveObserver(ServiceWorkerContextObserver* observer);
@@ -79,7 +68,6 @@
   friend class ServiceWorkerProcessManager;
   virtual ~ServiceWorkerContextWrapper();
 
-<<<<<<< HEAD
   // Completes the registration process on IO thread.
   void FinishRegistrationOnIO(const Scope& scope,
                               ServiceWorkerHostClient* client,
@@ -88,11 +76,7 @@
                               int64 registration_id,
                               int64 version_id);
 
-  scoped_ptr<ServiceWorkerContextCore> context_core_;
-  scoped_refptr<ObserverListThreadSafe<ServiceWorkerContextObserver> >
-=======
   const scoped_refptr<ObserverListThreadSafe<ServiceWorkerContextObserver> >
->>>>>>> 85925613
       observer_list_;
   // Cleared in Shutdown():
   BrowserContext* browser_context_;
