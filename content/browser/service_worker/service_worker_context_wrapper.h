--- conflicted
+++ resolved
@@ -88,7 +88,8 @@
                     quota::QuotaManagerProxy* quota_manager_proxy);
   void ShutdownOnIO();
 
-<<<<<<< HEAD
+  void DidDeleteAndStartOver(ServiceWorkerStatusCode status);
+
   // Completes the registration process on IO thread.
   void FinishRegistrationOnIO(const Scope& scope,
                               ServiceWorkerHostClient* client,
@@ -96,9 +97,6 @@
                               ServiceWorkerStatusCode status,
                               int64 registration_id,
                               int64 version_id);
-=======
-  void DidDeleteAndStartOver(ServiceWorkerStatusCode status);
->>>>>>> ff3b345b
 
   const scoped_refptr<ObserverListThreadSafe<ServiceWorkerContextObserver> >
       observer_list_;
