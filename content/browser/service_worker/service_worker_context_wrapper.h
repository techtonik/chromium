--- conflicted
+++ resolved
@@ -48,19 +48,10 @@
   ServiceWorkerContextCore* context();
 
   // ServiceWorkerContext implementation:
-<<<<<<< HEAD
-  virtual void RegisterServiceWorker(const GURL& pattern,
-                                     const GURL& script_url,
-                                     SiteInstance* site_instance,
-                                     const ResultCallback& continuation)
-      OVERRIDE;
-
-=======
   virtual void RegisterServiceWorker(
       const GURL& pattern,
       const GURL& script_url,
       const ResultCallback& continuation) OVERRIDE;
->>>>>>> 63a44689
   virtual void UnregisterServiceWorker(const GURL& pattern,
                                        int source_process_id,
                                        const ResultCallback& continuation)
