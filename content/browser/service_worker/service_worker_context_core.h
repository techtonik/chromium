// Copyright 2013 The Chromium Authors. All rights reserved.
// Use of this source code is governed by a BSD-style license that can be
// found in the LICENSE file.

#ifndef CONTENT_BROWSER_SERVICE_WORKER_SERVICE_WORKER_CONTEXT_CORE_H_
#define CONTENT_BROWSER_SERVICE_WORKER_SERVICE_WORKER_CONTEXT_CORE_H_

#include <map>
#include <vector>

#include "base/callback.h"
#include "base/files/file_path.h"
#include "base/id_map.h"
#include "base/memory/scoped_ptr.h"
#include "base/memory/weak_ptr.h"
#include "content/browser/service_worker/service_worker_info.h"
#include "content/browser/service_worker/service_worker_provider_host.h"
#include "content/browser/service_worker/service_worker_registration_status.h"
#include "content/browser/service_worker/service_worker_storage.h"
#include "content/common/content_export.h"

class GURL;

namespace base {
class FilePath;
}

namespace quota {
class QuotaManagerProxy;
}

namespace content {

class EmbeddedWorkerRegistry;
class ServiceWorkerJobCoordinator;
class ServiceWorkerProviderHost;
class ServiceWorkerRegistration;
class ServiceWorkerStorage;

// This class manages data associated with service workers.
// The class is single threaded and should only be used on the IO thread.
// In chromium, there is one instance per storagepartition. This class
// is the root of the containment hierarchy for service worker data
// associated with a particular partition.
class CONTENT_EXPORT ServiceWorkerContextCore
    : NON_EXPORTED_BASE(
          public base::SupportsWeakPtr<ServiceWorkerContextCore>) {
 public:
  typedef base::Callback<void(ServiceWorkerStatusCode status,
                              int64 registration_id,
                              int64 version_id)> RegistrationCallback;
  typedef base::Callback<
      void(ServiceWorkerStatusCode status)> UnregistrationCallback;

  // This is owned by the StoragePartition, which will supply it with
  // the local path on disk. Given an empty |user_data_directory|,
  // nothing will be stored on disk.
  ServiceWorkerContextCore(const base::FilePath& user_data_directory,
                           quota::QuotaManagerProxy* quota_manager_proxy);
  ~ServiceWorkerContextCore();

  ServiceWorkerStorage* storage() { return storage_.get(); }
  EmbeddedWorkerRegistry* embedded_worker_registry() {
    return embedded_worker_registry_.get();
  }
  ServiceWorkerJobCoordinator* job_coordinator() {
    return job_coordinator_.get();
  }

  // The context class owns the set of ProviderHosts.
  ServiceWorkerProviderHost* GetProviderHost(int process_id, int provider_id);
  void AddProviderHost(scoped_ptr<ServiceWorkerProviderHost> provider_host);
  void RemoveProviderHost(int process_id, int provider_id);
  void RemoveAllProviderHostsForProcess(int process_id);

  // The callback will be called on the IO thread.
  // A child process of |source_process_id| may be used to run the created
  // worker for initial installation.
  // Non-null |provider_host| must be given if this is called from a document,
  // whose process_id() must match with |source_process_id|.
  void RegisterServiceWorker(const GURL& pattern,
                             const GURL& script_url,
                             int source_process_id,
<<<<<<< HEAD
                             SiteInstance* site_instance,
=======
                             ServiceWorkerProviderHost* provider_host,
>>>>>>> ba759086
                             const RegistrationCallback& callback);

  // The callback will be called on the IO thread.
  void UnregisterServiceWorker(const GURL& pattern,
                               int source_process_id,
                               ServiceWorkerProviderHost* provider_host,
                               const UnregistrationCallback& callback);

  // This class maintains collections of live instances, this class
  // does not own these object or influence their lifetime.
  ServiceWorkerRegistration* GetLiveRegistration(int64 registration_id);
  void AddLiveRegistration(ServiceWorkerRegistration* registration);
  void RemoveLiveRegistration(int64 registration_id);
  ServiceWorkerVersion* GetLiveVersion(int64 version_id);
  void AddLiveVersion(ServiceWorkerVersion* version);
  void RemoveLiveVersion(int64 registration_id);

 private:
  typedef IDMap<ServiceWorkerProviderHost, IDMapOwnPointer> ProviderMap;
  typedef IDMap<ProviderMap, IDMapOwnPointer> ProcessToProviderMap;
  typedef std::map<int64, ServiceWorkerRegistration*> RegistrationsMap;
  typedef std::map<int64, ServiceWorkerVersion*> VersionMap;

  ProviderMap* GetProviderMapForProcess(int process_id) {
    return providers_.Lookup(process_id);
  }

  void RegistrationComplete(
      const RegistrationCallback& callback,
      ServiceWorkerStatusCode status,
      ServiceWorkerRegistration* registration,
      ServiceWorkerVersion* version);

  ProcessToProviderMap providers_;
  scoped_ptr<ServiceWorkerStorage> storage_;
  scoped_refptr<EmbeddedWorkerRegistry> embedded_worker_registry_;
  scoped_ptr<ServiceWorkerJobCoordinator> job_coordinator_;
  std::map<int64, ServiceWorkerRegistration*> live_registrations_;
  std::map<int64, ServiceWorkerVersion*> live_versions_;

  DISALLOW_COPY_AND_ASSIGN(ServiceWorkerContextCore);
};

}  // namespace content

#endif  // CONTENT_BROWSER_SERVICE_WORKER_SERVICE_WORKER_CONTEXT_CORE_H_<|MERGE_RESOLUTION|>--- conflicted
+++ resolved
@@ -81,11 +81,8 @@
   void RegisterServiceWorker(const GURL& pattern,
                              const GURL& script_url,
                              int source_process_id,
-<<<<<<< HEAD
+                             ServiceWorkerProviderHost* provider_host,
                              SiteInstance* site_instance,
-=======
-                             ServiceWorkerProviderHost* provider_host,
->>>>>>> ba759086
                              const RegistrationCallback& callback);
 
   // The callback will be called on the IO thread.
