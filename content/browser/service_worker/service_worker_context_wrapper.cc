// Copyright 2013 The Chromium Authors. All rights reserved.
// Use of this source code is governed by a BSD-style license that can be
// found in the LICENSE file.

#include "content/browser/service_worker/service_worker_context_wrapper.h"

#include "base/files/file_path.h"
#include "content/browser/service_worker/service_worker_context_core.h"
#include "content/browser/service_worker/service_worker_context_observer.h"
<<<<<<< HEAD
#include "content/browser/service_worker/service_worker_host_impl.h"
#include "content/browser/service_worker/service_worker_registration.h"
=======
#include "content/browser/service_worker/service_worker_process_manager.h"
>>>>>>> 85925613
#include "content/public/browser/browser_thread.h"
#include "content/public/browser/service_worker_host.h"
#include "content/public/browser/service_worker_host_client.h"
#include "ipc/ipc_message.h"
#include "webkit/browser/quota/quota_manager_proxy.h"

namespace {

using content::BrowserThread;
using content::SERVICE_WORKER_OK;
using content::ServiceWorkerContext;
using content::ServiceWorkerRegistration;
using content::ServiceWorkerStatusCode;

void PostResultToUIFromStatusOnIO(
    const ServiceWorkerContext::ResultCallback& callback,
    ServiceWorkerStatusCode status) {
  DCHECK_CURRENTLY_ON(BrowserThread::IO);
  if (!callback.is_null()) {
    BrowserThread::PostTask(BrowserThread::UI,
                            FROM_HERE,
                            base::Bind(callback, status == SERVICE_WORKER_OK));
  }
}

}  // namespace

namespace content {

ServiceWorkerContextWrapper::ServiceWorkerContextWrapper(
    BrowserContext* browser_context)
    : observer_list_(
          new ObserverListThreadSafe<ServiceWorkerContextObserver>()),
      browser_context_(browser_context) {
}

ServiceWorkerContextWrapper::~ServiceWorkerContextWrapper() {
}

void ServiceWorkerContextWrapper::Init(
    const base::FilePath& user_data_directory,
    quota::QuotaManagerProxy* quota_manager_proxy) {
  if (!BrowserThread::CurrentlyOn(BrowserThread::IO)) {
    BrowserThread::PostTask(
        BrowserThread::IO,
        FROM_HERE,
        base::Bind(&ServiceWorkerContextWrapper::Init,
                   this,
                   user_data_directory,
                   make_scoped_refptr(quota_manager_proxy)));
    return;
  }
  DCHECK(!context_core_);
  context_core_.reset(new ServiceWorkerContextCore(
      user_data_directory,
      quota_manager_proxy,
      observer_list_,
      make_scoped_ptr(new ServiceWorkerProcessManager(this))));
}

void ServiceWorkerContextWrapper::Shutdown() {
  if (!BrowserThread::CurrentlyOn(BrowserThread::IO)) {
    DCHECK_CURRENTLY_ON(BrowserThread::UI);
    browser_context_ = NULL;
    BrowserThread::PostTask(
        BrowserThread::IO, FROM_HERE,
        base::Bind(&ServiceWorkerContextWrapper::Shutdown, this));
    return;
  }
  // Breaks the reference cycle through ServiceWorkerProcessManager.
  context_core_.reset();
}

ServiceWorkerContextCore* ServiceWorkerContextWrapper::context() {
  DCHECK_CURRENTLY_ON(BrowserThread::IO);
  return context_core_.get();
}

void ServiceWorkerContextWrapper::RegisterServiceWorker(
    const Scope& scope,
    const GURL& script_url,
<<<<<<< HEAD
    int source_process_id,
    ServiceWorkerHostClient* client,
    const ServiceWorkerHostCallback& callback) {
=======
    const ResultCallback& continuation) {
>>>>>>> 85925613
  if (!BrowserThread::CurrentlyOn(BrowserThread::IO)) {
    BrowserThread::PostTask(
        BrowserThread::IO,
        FROM_HERE,
        base::Bind(&ServiceWorkerContextWrapper::RegisterServiceWorker,
                   this,
                   scope,
                   script_url,
<<<<<<< HEAD
                   source_process_id,
                   client,
                   callback));
=======
                   continuation));
>>>>>>> 85925613
    return;
  }

  context()->RegisterServiceWorker(
      scope,
      script_url,
      -1,
      NULL /* provider_host */,
      base::Bind(&ServiceWorkerContextWrapper::FinishRegistrationOnIO,
                 this,
                 scope,
                 client,
                 callback));
}

void ServiceWorkerContextWrapper::UnregisterServiceWorker(
<<<<<<< HEAD
    const Scope& scope,
    int source_process_id,
    const ResultCallback& callback) {
=======
    const GURL& pattern,
    const ResultCallback& continuation) {
>>>>>>> 85925613
  if (!BrowserThread::CurrentlyOn(BrowserThread::IO)) {
    BrowserThread::PostTask(
        BrowserThread::IO,
        FROM_HERE,
        base::Bind(&ServiceWorkerContextWrapper::UnregisterServiceWorker,
                   this,
<<<<<<< HEAD
                   scope,
                   source_process_id,
                   callback));
=======
                   pattern,
                   continuation));
>>>>>>> 85925613
    return;
  }

  context()->UnregisterServiceWorker(
<<<<<<< HEAD
      scope,
      source_process_id,
      NULL /* provider_host */,
      base::Bind(&PostResultToUIFromStatusOnIO, callback));
}

void ServiceWorkerContextWrapper::GetServiceWorkerHost(
    const Scope& scope,
    ServiceWorkerHostClient* client,
    const ServiceWorkerHostCallback& callback) {
  DCHECK_CURRENTLY_ON(BrowserThread::UI);
  callback.Run(scoped_ptr<ServiceWorkerHost>(
      new ServiceWorkerHostImpl(scope, context(), client)));
=======
      pattern,
      base::Bind(&FinishUnregistrationOnIO, continuation));
>>>>>>> 85925613
}

void ServiceWorkerContextWrapper::AddObserver(
    ServiceWorkerContextObserver* observer) {
  observer_list_->AddObserver(observer);
}

void ServiceWorkerContextWrapper::RemoveObserver(
    ServiceWorkerContextObserver* observer) {
  observer_list_->RemoveObserver(observer);
}

void ServiceWorkerContextWrapper::FinishRegistrationOnIO(
    const Scope& scope,
    ServiceWorkerHostClient* client,
    const ServiceWorkerHostCallback& callback,
    ServiceWorkerStatusCode status,
    int64 registration_id,
    int64 version_id) {
  DCHECK_CURRENTLY_ON(BrowserThread::IO);
  //
  // TODO: Do something if (status != SERVICE_WORKER_OK).
  //
  BrowserThread::PostTask(
      BrowserThread::UI,
      FROM_HERE,
      base::Bind(&ServiceWorkerContextWrapper::GetServiceWorkerHost,
                 this,
                 scope,
                 client,
                 callback));
}

}  // namespace content<|MERGE_RESOLUTION|>--- conflicted
+++ resolved
@@ -7,12 +7,9 @@
 #include "base/files/file_path.h"
 #include "content/browser/service_worker/service_worker_context_core.h"
 #include "content/browser/service_worker/service_worker_context_observer.h"
-<<<<<<< HEAD
 #include "content/browser/service_worker/service_worker_host_impl.h"
+#include "content/browser/service_worker/service_worker_process_manager.h"
 #include "content/browser/service_worker/service_worker_registration.h"
-=======
-#include "content/browser/service_worker/service_worker_process_manager.h"
->>>>>>> 85925613
 #include "content/public/browser/browser_thread.h"
 #include "content/public/browser/service_worker_host.h"
 #include "content/public/browser/service_worker_host_client.h"
@@ -94,13 +91,8 @@
 void ServiceWorkerContextWrapper::RegisterServiceWorker(
     const Scope& scope,
     const GURL& script_url,
-<<<<<<< HEAD
-    int source_process_id,
     ServiceWorkerHostClient* client,
     const ServiceWorkerHostCallback& callback) {
-=======
-    const ResultCallback& continuation) {
->>>>>>> 85925613
   if (!BrowserThread::CurrentlyOn(BrowserThread::IO)) {
     BrowserThread::PostTask(
         BrowserThread::IO,
@@ -109,13 +101,8 @@
                    this,
                    scope,
                    script_url,
-<<<<<<< HEAD
-                   source_process_id,
                    client,
                    callback));
-=======
-                   continuation));
->>>>>>> 85925613
     return;
   }
 
@@ -132,36 +119,21 @@
 }
 
 void ServiceWorkerContextWrapper::UnregisterServiceWorker(
-<<<<<<< HEAD
-    const Scope& scope,
-    int source_process_id,
+    const GURL& scope,
     const ResultCallback& callback) {
-=======
-    const GURL& pattern,
-    const ResultCallback& continuation) {
->>>>>>> 85925613
   if (!BrowserThread::CurrentlyOn(BrowserThread::IO)) {
     BrowserThread::PostTask(
         BrowserThread::IO,
         FROM_HERE,
         base::Bind(&ServiceWorkerContextWrapper::UnregisterServiceWorker,
                    this,
-<<<<<<< HEAD
                    scope,
-                   source_process_id,
                    callback));
-=======
-                   pattern,
-                   continuation));
->>>>>>> 85925613
     return;
   }
 
   context()->UnregisterServiceWorker(
-<<<<<<< HEAD
       scope,
-      source_process_id,
-      NULL /* provider_host */,
       base::Bind(&PostResultToUIFromStatusOnIO, callback));
 }
 
@@ -172,10 +144,6 @@
   DCHECK_CURRENTLY_ON(BrowserThread::UI);
   callback.Run(scoped_ptr<ServiceWorkerHost>(
       new ServiceWorkerHostImpl(scope, context(), client)));
-=======
-      pattern,
-      base::Bind(&FinishUnregistrationOnIO, continuation));
->>>>>>> 85925613
 }
 
 void ServiceWorkerContextWrapper::AddObserver(
