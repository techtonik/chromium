// Copyright 2013 The Chromium Authors. All rights reserved.
// Use of this source code is governed by a BSD-style license that can be
// found in the LICENSE file.

#include "content/browser/service_worker/service_worker_context_wrapper.h"

#include "base/files/file_path.h"
#include "content/browser/service_worker/service_worker_context_core.h"
#include "content/public/browser/browser_thread.h"
#include "content/public/browser/site_instance.h"
#include "webkit/browser/quota/quota_manager_proxy.h"

namespace content {

ServiceWorkerContextWrapper::ServiceWorkerContextWrapper() {
}

ServiceWorkerContextWrapper::~ServiceWorkerContextWrapper() {
}

void ServiceWorkerContextWrapper::Init(
    const base::FilePath& user_data_directory,
    quota::QuotaManagerProxy* quota_manager_proxy) {
  if (!BrowserThread::CurrentlyOn(BrowserThread::IO)) {
    BrowserThread::PostTask(
        BrowserThread::IO, FROM_HERE,
        base::Bind(&ServiceWorkerContextWrapper::Init, this,
                   user_data_directory,
                   make_scoped_refptr(quota_manager_proxy)));
    return;
  }
  DCHECK(!context_core_);
  context_core_.reset(
      new ServiceWorkerContextCore(
          user_data_directory, quota_manager_proxy));
}

void ServiceWorkerContextWrapper::Shutdown() {
  if (!BrowserThread::CurrentlyOn(BrowserThread::IO)) {
    BrowserThread::PostTask(
        BrowserThread::IO, FROM_HERE,
        base::Bind(&ServiceWorkerContextWrapper::Shutdown, this));
    return;
  }
  context_core_.reset();
}

ServiceWorkerContextCore* ServiceWorkerContextWrapper::context() {
  DCHECK_CURRENTLY_ON(BrowserThread::IO);
  return context_core_.get();
}

static void FinishRegistrationOnIO(
    const ServiceWorkerContext::ResultCallback& continuation,
    ServiceWorkerStatusCode status,
    int64 registration_id,
    int64 version_id) {
  DCHECK_CURRENTLY_ON(BrowserThread::IO);
  if (status != SERVICE_WORKER_OK)
    LOG(ERROR) << ServiceWorkerStatusToString(status);
  BrowserThread::PostTask(
      BrowserThread::UI,
      FROM_HERE,
      base::Bind(continuation, status == SERVICE_WORKER_OK));
}

void ServiceWorkerContextWrapper::RegisterServiceWorker(
    const GURL& pattern,
    const GURL& script_url,
    SiteInstance* site_instance,
    const ResultCallback& continuation) {
  if (!BrowserThread::CurrentlyOn(BrowserThread::IO)) {
    DCHECK_CURRENTLY_ON(BrowserThread::UI);
    site_instance->AddRef();
    BrowserThread::PostTask(
        BrowserThread::IO,
        FROM_HERE,
        base::Bind(&ServiceWorkerContextWrapper::RegisterServiceWorker,
                   this,
                   pattern,
                   script_url,
                   base::Unretained(site_instance),
                   continuation));
    return;
  }

  context()->RegisterServiceWorker(
      pattern,
      script_url,
<<<<<<< HEAD
      -1,
      site_instance,
=======
      source_process_id,
      NULL /* provider_host */,
>>>>>>> ba759086
      base::Bind(&FinishRegistrationOnIO, continuation));
}

static void FinishUnregistrationOnIO(
    const ServiceWorkerContext::ResultCallback& continuation,
    ServiceWorkerStatusCode status) {
  DCHECK_CURRENTLY_ON(BrowserThread::IO);
  if (status != SERVICE_WORKER_OK)
    LOG(ERROR) << ServiceWorkerStatusToString(status);
  BrowserThread::PostTask(
      BrowserThread::UI,
      FROM_HERE,
      base::Bind(continuation, status == SERVICE_WORKER_OK));
}

void ServiceWorkerContextWrapper::UnregisterServiceWorker(
    const GURL& pattern,
    int source_process_id,
    const ResultCallback& continuation) {
  if (!BrowserThread::CurrentlyOn(BrowserThread::IO)) {
    BrowserThread::PostTask(
        BrowserThread::IO,
        FROM_HERE,
        base::Bind(&ServiceWorkerContextWrapper::UnregisterServiceWorker,
                   this,
                   pattern,
                   source_process_id,
                   continuation));
    return;
  }

  context()->UnregisterServiceWorker(
      pattern,
      source_process_id,
      NULL /* provider_host */,
      base::Bind(&FinishUnregistrationOnIO, continuation));
}

}  // namespace content<|MERGE_RESOLUTION|>--- conflicted
+++ resolved
@@ -87,13 +87,9 @@
   context()->RegisterServiceWorker(
       pattern,
       script_url,
-<<<<<<< HEAD
       -1,
+      NULL /* provider_host */,
       site_instance,
-=======
-      source_process_id,
-      NULL /* provider_host */,
->>>>>>> ba759086
       base::Bind(&FinishRegistrationOnIO, continuation));
 }
 
