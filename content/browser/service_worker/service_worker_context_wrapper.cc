// Copyright 2013 The Chromium Authors. All rights reserved.
// Use of this source code is governed by a BSD-style license that can be
// found in the LICENSE file.

#include "content/browser/service_worker/service_worker_context_wrapper.h"

#include "base/files/file_path.h"
#include "content/browser/service_worker/service_worker_context_core.h"
#include "content/browser/service_worker/service_worker_context_observer.h"
#include "content/browser/service_worker/service_worker_process_manager.h"
#include "content/public/browser/browser_thread.h"
#include "content/public/browser/site_instance.h"
#include "webkit/browser/quota/quota_manager_proxy.h"

namespace content {

ServiceWorkerContextWrapper::ServiceWorkerContextWrapper(
    BrowserContext* browser_context)
    : observer_list_(
          new ObserverListThreadSafe<ServiceWorkerContextObserver>()),
      browser_context_(browser_context) {
}

ServiceWorkerContextWrapper::~ServiceWorkerContextWrapper() {
}

void ServiceWorkerContextWrapper::Init(
    const base::FilePath& user_data_directory,
    quota::QuotaManagerProxy* quota_manager_proxy) {
  if (!BrowserThread::CurrentlyOn(BrowserThread::IO)) {
    BrowserThread::PostTask(
        BrowserThread::IO,
        FROM_HERE,
        base::Bind(&ServiceWorkerContextWrapper::Init,
                   this,
                   user_data_directory,
                   make_scoped_refptr(quota_manager_proxy)));
    return;
  }
  DCHECK(!context_core_);
  context_core_.reset(new ServiceWorkerContextCore(
      user_data_directory,
      quota_manager_proxy,
      observer_list_,
      make_scoped_ptr(new ServiceWorkerProcessManager(this))));
}

void ServiceWorkerContextWrapper::Shutdown() {
  if (!BrowserThread::CurrentlyOn(BrowserThread::IO)) {
    DCHECK_CURRENTLY_ON(BrowserThread::UI);
    browser_context_ = NULL;
    BrowserThread::PostTask(
        BrowserThread::IO, FROM_HERE,
        base::Bind(&ServiceWorkerContextWrapper::Shutdown, this));
    return;
  }
  context_core_.reset();
}

ServiceWorkerContextCore* ServiceWorkerContextWrapper::context() {
  DCHECK_CURRENTLY_ON(BrowserThread::IO);
  return context_core_.get();
}

static void FinishRegistrationOnIO(
    const ServiceWorkerContext::ResultCallback& continuation,
    ServiceWorkerStatusCode status,
    int64 registration_id,
    int64 version_id) {
  DCHECK_CURRENTLY_ON(BrowserThread::IO);
  if (status != SERVICE_WORKER_OK)
    LOG(ERROR) << ServiceWorkerStatusToString(status);
  BrowserThread::PostTask(
      BrowserThread::UI,
      FROM_HERE,
      base::Bind(continuation, status == SERVICE_WORKER_OK));
}

void ServiceWorkerContextWrapper::RegisterServiceWorker(
    const GURL& pattern,
    const GURL& script_url,
<<<<<<< HEAD
    SiteInstance* site_instance,
=======
>>>>>>> 63a44689
    const ResultCallback& continuation) {
  if (!BrowserThread::CurrentlyOn(BrowserThread::IO)) {
    DCHECK_CURRENTLY_ON(BrowserThread::UI);
    site_instance->AddRef();
    BrowserThread::PostTask(
        BrowserThread::IO,
        FROM_HERE,
        base::Bind(&ServiceWorkerContextWrapper::RegisterServiceWorker,
                   this,
                   pattern,
                   script_url,
<<<<<<< HEAD
                   base::Unretained(site_instance),
=======
>>>>>>> 63a44689
                   continuation));
    return;
  }

  context()->RegisterServiceWorker(
      pattern,
      script_url,
      -1,
      NULL /* provider_host */,
      site_instance,
      base::Bind(&FinishRegistrationOnIO, continuation));
}

static void FinishUnregistrationOnIO(
    const ServiceWorkerContext::ResultCallback& continuation,
    ServiceWorkerStatusCode status) {
  DCHECK_CURRENTLY_ON(BrowserThread::IO);
  if (status != SERVICE_WORKER_OK)
    LOG(ERROR) << ServiceWorkerStatusToString(status);
  BrowserThread::PostTask(
      BrowserThread::UI,
      FROM_HERE,
      base::Bind(continuation, status == SERVICE_WORKER_OK));
}

void ServiceWorkerContextWrapper::UnregisterServiceWorker(
    const GURL& pattern,
    int source_process_id,
    const ResultCallback& continuation) {
  if (!BrowserThread::CurrentlyOn(BrowserThread::IO)) {
    BrowserThread::PostTask(
        BrowserThread::IO,
        FROM_HERE,
        base::Bind(&ServiceWorkerContextWrapper::UnregisterServiceWorker,
                   this,
                   pattern,
                   source_process_id,
                   continuation));
    return;
  }

  context()->UnregisterServiceWorker(
      pattern,
      source_process_id,
      NULL /* provider_host */,
      base::Bind(&FinishUnregistrationOnIO, continuation));
}

void ServiceWorkerContextWrapper::AddObserver(
    ServiceWorkerContextObserver* observer) {
  observer_list_->AddObserver(observer);
}

void ServiceWorkerContextWrapper::RemoveObserver(
    ServiceWorkerContextObserver* observer) {
  observer_list_->RemoveObserver(observer);
}

}  // namespace content<|MERGE_RESOLUTION|>--- conflicted
+++ resolved
@@ -9,7 +9,6 @@
 #include "content/browser/service_worker/service_worker_context_observer.h"
 #include "content/browser/service_worker/service_worker_process_manager.h"
 #include "content/public/browser/browser_thread.h"
-#include "content/public/browser/site_instance.h"
 #include "webkit/browser/quota/quota_manager_proxy.h"
 
 namespace content {
@@ -68,8 +67,6 @@
     int64 registration_id,
     int64 version_id) {
   DCHECK_CURRENTLY_ON(BrowserThread::IO);
-  if (status != SERVICE_WORKER_OK)
-    LOG(ERROR) << ServiceWorkerStatusToString(status);
   BrowserThread::PostTask(
       BrowserThread::UI,
       FROM_HERE,
@@ -79,14 +76,8 @@
 void ServiceWorkerContextWrapper::RegisterServiceWorker(
     const GURL& pattern,
     const GURL& script_url,
-<<<<<<< HEAD
-    SiteInstance* site_instance,
-=======
->>>>>>> 63a44689
     const ResultCallback& continuation) {
   if (!BrowserThread::CurrentlyOn(BrowserThread::IO)) {
-    DCHECK_CURRENTLY_ON(BrowserThread::UI);
-    site_instance->AddRef();
     BrowserThread::PostTask(
         BrowserThread::IO,
         FROM_HERE,
@@ -94,10 +85,6 @@
                    this,
                    pattern,
                    script_url,
-<<<<<<< HEAD
-                   base::Unretained(site_instance),
-=======
->>>>>>> 63a44689
                    continuation));
     return;
   }
@@ -107,7 +94,6 @@
       script_url,
       -1,
       NULL /* provider_host */,
-      site_instance,
       base::Bind(&FinishRegistrationOnIO, continuation));
 }
 
@@ -115,8 +101,6 @@
     const ServiceWorkerContext::ResultCallback& continuation,
     ServiceWorkerStatusCode status) {
   DCHECK_CURRENTLY_ON(BrowserThread::IO);
-  if (status != SERVICE_WORKER_OK)
-    LOG(ERROR) << ServiceWorkerStatusToString(status);
   BrowserThread::PostTask(
       BrowserThread::UI,
       FROM_HERE,
