--- conflicted
+++ resolved
@@ -24,24 +24,20 @@
     : context_(context),
       pattern_(pattern),
       script_url_(script_url),
-<<<<<<< HEAD
       pending_process_id_(-1),
       site_instance_(NULL),
-=======
       phase_(INITIAL),
->>>>>>> ba759086
       weak_factory_(this) {}
 
 ServiceWorkerRegisterJob::~ServiceWorkerRegisterJob() {}
 
 void ServiceWorkerRegisterJob::AddCallback(const RegistrationCallback& callback,
-<<<<<<< HEAD
                                            int process_id,
                                            SiteInstance* site_instance) {
   // If we've created a pending version, associate source_provider it with
   // that, otherwise queue it up.
   callbacks_.push_back(callback);
-  if (!pending_version_) {
+  if (phase_ < UPDATE || !pending_version()) {
     if (process_id != -1)
       pending_process_id_ = process_id;
     if (site_instance != NULL){
@@ -56,17 +52,6 @@
                                            base::Unretained(site_instance)));
       }
     }
-=======
-                                           int process_id) {
-  // If we've created a pending version, associate source_provider it with that,
-  // otherwise queue it up.
-  callbacks_.push_back(callback);
-  DCHECK_NE(-1, process_id);
-  if (phase_ >= UPDATE && pending_version()) {
-    pending_version()->AddProcessToWorker(process_id);
-  } else {
-    pending_process_ids_.push_back(process_id);
->>>>>>> ba759086
   }
 }
 
@@ -226,21 +211,6 @@
     return;
   }
 
-<<<<<<< HEAD
-  pending_version_ = new ServiceWorkerVersion(
-      registration_, worker_registry_,
-      storage_->NewVersionId());
-
-  pending_version_->embedded_worker()->SetSiteInstance(site_instance_);
-
-  // The callback to watch "installation" actually fires as soon as
-  // the worker is up and running, just before the install event is
-  // dispatched. The job will continue to run even though the main
-  // callback has executed.
-  pending_version_->StartWorker(base::Bind(&ServiceWorkerRegisterJob::Complete,
-                                           weak_factory_.GetWeakPtr()),
-                                pending_process_id_);
-=======
   // TODO: "If serviceWorkerRegistration.pendingWorker is not null..." then
   // terminate the pending worker. It doesn't make sense to implement yet since
   // we always activate the worker if install completed, so there can be no
@@ -253,14 +223,13 @@
   // the worker.
   set_pending_version(new ServiceWorkerVersion(
       registration(), context_->storage()->NewVersionId(), context_));
-  for (std::vector<int>::const_iterator it = pending_process_ids_.begin();
-       it != pending_process_ids_.end();
-       ++it)
-    pending_version()->AddProcessToWorker(*it);
+
+  pending_version()->embedded_worker()->SetSiteInstance(site_instance_);
 
   pending_version()->StartWorker(
       base::Bind(&ServiceWorkerRegisterJob::OnStartWorkerFinished,
-                 weak_factory_.GetWeakPtr()));
+                 weak_factory_.GetWeakPtr()),
+      pending_process_id_);
 }
 
 void ServiceWorkerRegisterJob::OnStartWorkerFinished(
@@ -306,7 +275,6 @@
     Complete(status);
     return;
   }
->>>>>>> ba759086
 
   // TODO: Per spec, only activate if no document is using the registration.
   ActivateAndContinue();
@@ -328,13 +296,6 @@
 }
 
 void ServiceWorkerRegisterJob::Complete(ServiceWorkerStatusCode status) {
-<<<<<<< HEAD
-  if (status == SERVICE_WORKER_OK)
-    DCHECK(registration_);
-  else
-    registration_ = NULL;
-
-=======
   SetPhase(COMPLETE);
   // In success case the callbacks must have been dispatched already
   // (so this is no-op), otherwise we must have come here for abort case,
@@ -349,7 +310,6 @@
     ServiceWorkerStatusCode status,
     ServiceWorkerRegistration* registration,
     ServiceWorkerVersion* version) {
->>>>>>> ba759086
   for (std::vector<RegistrationCallback>::iterator it = callbacks_.begin();
        it != callbacks_.end();
        ++it) {
