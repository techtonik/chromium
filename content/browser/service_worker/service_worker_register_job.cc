// Copyright 2013 The Chromium Authors. All rights reserved.
// Use of this source code is governed by a BSD-style license that can be
// found in the LICENSE file.

#include "content/browser/service_worker/service_worker_register_job.h"

#include <vector>

#include "base/message_loop/message_loop.h"
#include "content/browser/service_worker/service_worker_context_core.h"
#include "content/browser/service_worker/service_worker_job_coordinator.h"
#include "content/browser/service_worker/service_worker_registration.h"
#include "content/browser/service_worker/service_worker_storage.h"
<<<<<<< HEAD
#include "content/public/browser/browser_thread.h"
#include "content/public/browser/site_instance.h"
=======
#include "content/browser/service_worker/service_worker_utils.h"
>>>>>>> 63a44689

namespace content {

namespace {

void RunSoon(const base::Closure& closure) {
  base::MessageLoop::current()->PostTask(FROM_HERE, closure);
}

}

typedef ServiceWorkerRegisterJobBase::RegistrationJobType RegistrationJobType;

ServiceWorkerRegisterJob::ServiceWorkerRegisterJob(
    base::WeakPtr<ServiceWorkerContextCore> context,
    const GURL& pattern,
    const GURL& script_url)
    : context_(context),
      pattern_(pattern),
      script_url_(script_url),
      pending_process_id_(-1),
      site_instance_(NULL),
      phase_(INITIAL),
      is_promise_resolved_(false),
      promise_resolved_status_(SERVICE_WORKER_OK),
      weak_factory_(this) {}

ServiceWorkerRegisterJob::~ServiceWorkerRegisterJob() {
  DCHECK(phase_ == INITIAL || phase_ == COMPLETE);
}

void ServiceWorkerRegisterJob::AddCallback(const RegistrationCallback& callback,
<<<<<<< HEAD
                                           int process_id,
                                           SiteInstance* site_instance) {
  // If we've created a pending version, associate source_provider it with
  // that, otherwise queue it up.
  callbacks_.push_back(callback);
  if (phase_ < UPDATE || !pending_version()) {
    if (process_id != -1)
      pending_process_id_ = process_id;
    if (site_instance != NULL){
      if (site_instance_ == NULL) {
        // Save the first SiteInstance we receive.
        site_instance_ = site_instance;
      } else {
        // Release the reference to any further SiteInstances.
        BrowserThread::PostTask(BrowserThread::UI,
                                FROM_HERE,
                                base::Bind(&SiteInstance::Release,
                                           base::Unretained(site_instance)));
      }
    }
=======
                                           int process_id) {
  if (!is_promise_resolved_) {
    callbacks_.push_back(callback);
    if (process_id != -1 && (phase_ < UPDATE || !pending_version()))
      pending_process_ids_.push_back(process_id);
    return;
>>>>>>> 63a44689
  }
  RunSoon(base::Bind(
      callback, promise_resolved_status_,
      promise_resolved_registration_, promise_resolved_version_));
}

void ServiceWorkerRegisterJob::Start() {
  SetPhase(START);
  context_->storage()->FindRegistrationForPattern(
      pattern_,
      base::Bind(
          &ServiceWorkerRegisterJob::HandleExistingRegistrationAndContinue,
          weak_factory_.GetWeakPtr()));
}

bool ServiceWorkerRegisterJob::Equals(ServiceWorkerRegisterJobBase* job) {
  if (job->GetType() != GetType())
    return false;
  ServiceWorkerRegisterJob* register_job =
      static_cast<ServiceWorkerRegisterJob*>(job);
  return register_job->pattern_ == pattern_ &&
         register_job->script_url_ == script_url_;
}

RegistrationJobType ServiceWorkerRegisterJob::GetType() {
  return REGISTRATION;
}

ServiceWorkerRegisterJob::Internal::Internal() {}

ServiceWorkerRegisterJob::Internal::~Internal() {}

void ServiceWorkerRegisterJob::set_registration(
    ServiceWorkerRegistration* registration) {
  DCHECK(phase_ == START || phase_ == REGISTER) << phase_;
  DCHECK(!internal_.registration);
  internal_.registration = registration;
}

ServiceWorkerRegistration* ServiceWorkerRegisterJob::registration() {
  DCHECK(phase_ >= REGISTER) << phase_;
  DCHECK(internal_.registration);
  return internal_.registration;
}

void ServiceWorkerRegisterJob::set_pending_version(
    ServiceWorkerVersion* version) {
  DCHECK(phase_ == UPDATE || phase_ == ACTIVATE) << phase_;
  DCHECK(!internal_.pending_version || !version);
  internal_.pending_version = version;
}

ServiceWorkerVersion* ServiceWorkerRegisterJob::pending_version() {
  DCHECK(phase_ >= UPDATE) << phase_;
  return internal_.pending_version;
}

void ServiceWorkerRegisterJob::SetPhase(Phase phase) {
  switch (phase) {
    case INITIAL:
      NOTREACHED();
      break;
    case START:
      DCHECK(phase_ == INITIAL) << phase_;
      break;
    case REGISTER:
      DCHECK(phase_ == START) << phase_;
      break;
    case UPDATE:
      DCHECK(phase_ == START || phase_ == REGISTER) << phase_;
      break;
    case INSTALL:
      DCHECK(phase_ == UPDATE) << phase_;
      break;
    case STORE:
      DCHECK(phase_ == INSTALL) << phase_;
      break;
    case ACTIVATE:
      DCHECK(phase_ == STORE) << phase_;
      break;
    case COMPLETE:
      DCHECK(phase_ != INITIAL && phase_ != COMPLETE) << phase_;
      break;
  }
  phase_ = phase;
}

// This function corresponds to the steps in Register following
// "Let serviceWorkerRegistration be _GetRegistration(scope)"
// |existing_registration| corresponds to serviceWorkerRegistration.
// Throughout this file, comments in quotes are excerpts from the spec.
void ServiceWorkerRegisterJob::HandleExistingRegistrationAndContinue(
    ServiceWorkerStatusCode status,
    const scoped_refptr<ServiceWorkerRegistration>& existing_registration) {
  // On unexpected error, abort this registration job.
  if (status != SERVICE_WORKER_ERROR_NOT_FOUND && status != SERVICE_WORKER_OK) {
    Complete(status);
    return;
  }

  // "If serviceWorkerRegistration is not null and script is equal to
  // serviceWorkerRegistration.scriptUrl..." resolve with the existing
  // registration and abort.
  if (existing_registration.get() &&
      existing_registration->script_url() == script_url_) {
    set_registration(existing_registration);
    // If there's no active version, go ahead to Update (this isn't in the spec
    // but seems reasonable, and without SoftUpdate implemented we can never
    // Update otherwise).
    if (!existing_registration->active_version()) {
      UpdateAndContinue(status);
      return;
    }
    ResolvePromise(
        status, existing_registration, existing_registration->active_version());
    Complete(SERVICE_WORKER_OK);
    return;
  }

  // "If serviceWorkerRegistration is null..." create a new registration.
  if (!existing_registration.get()) {
    RegisterAndContinue(SERVICE_WORKER_OK);
    return;
  }

  // On script URL mismatch, "set serviceWorkerRegistration.scriptUrl to
  // script." We accomplish this by deleting the existing registration and
  // registering a new one.
  // TODO(falken): Match the spec. We now throw away the active_version_ and
  // pending_version_ of the existing registration, which isn't in the spec.
  // TODO(michaeln): Deactivate the live existing_registration object and
  // eventually call storage->DeleteVersionResources()
  // when it no longer has any controllees.
  context_->storage()->DeleteRegistration(
      existing_registration->id(),
      base::Bind(&ServiceWorkerRegisterJob::RegisterAndContinue,
                 weak_factory_.GetWeakPtr()));
}

// Creates a new ServiceWorkerRegistration.
void ServiceWorkerRegisterJob::RegisterAndContinue(
    ServiceWorkerStatusCode status) {
  SetPhase(REGISTER);
  if (status != SERVICE_WORKER_OK) {
    // Abort this registration job.
    Complete(status);
    return;
  }

  set_registration(new ServiceWorkerRegistration(
      pattern_, script_url_, context_->storage()->NewRegistrationId(),
      context_));
  context_->storage()->NotifyInstallingRegistration(registration());
  UpdateAndContinue(SERVICE_WORKER_OK);
}

// This function corresponds to the spec's _Update algorithm.
void ServiceWorkerRegisterJob::UpdateAndContinue(
    ServiceWorkerStatusCode status) {
  SetPhase(UPDATE);
  if (status != SERVICE_WORKER_OK) {
    // Abort this registration job.
    Complete(status);
    return;
  }

  // TODO(falken): "If serviceWorkerRegistration.pendingWorker is not null..."
  // then terminate the pending worker. It doesn't make sense to implement yet
  // since we always activate the worker if install completed, so there can be
  // no pending worker at this point.
  DCHECK(!registration()->pending_version());

  // "Let serviceWorker be a newly-created ServiceWorker object..." and start
  // the worker.
  set_pending_version(new ServiceWorkerVersion(
      registration(), context_->storage()->NewVersionId(), context_));
<<<<<<< HEAD

  pending_version()->embedded_worker()->SetSiteInstance(site_instance_);
=======
>>>>>>> 63a44689

  // TODO(michaeln): Start the worker into a paused state where the
  // script resource is downloaded but not yet evaluated.
  pending_version()->StartWorkerWithCandidateProcesses(
      pending_process_ids_,
      base::Bind(&ServiceWorkerRegisterJob::OnStartWorkerFinished,
                 weak_factory_.GetWeakPtr()),
      pending_process_id_);
}

void ServiceWorkerRegisterJob::OnStartWorkerFinished(
    ServiceWorkerStatusCode status) {
  // "If serviceWorker fails to start up..." then reject the promise with an
  // error and abort.
  if (status != SERVICE_WORKER_OK) {
    Complete(status);
    return;
  }

  // TODO(michaeln): Compare the old and new script.
  // If different unpause the worker and continue with
  // the job. If the same ResolvePromise with the current
  // version and complete the job, throwing away the new version
  // since there's nothing new.

  // "Resolve promise with serviceWorker."
  // Although the spec doesn't set pendingWorker until after resolving the
  // promise, our system's resolving works by passing ServiceWorkerRegistration
  // to the callbacks, so pendingWorker must be set first.
  DCHECK(!registration()->pending_version());
  registration()->set_pending_version(pending_version());
  ResolvePromise(status, registration(), pending_version());

  AssociatePendingVersionToDocuments(pending_version());

  InstallAndContinue();
}

// This function corresponds to the spec's _Install algorithm.
void ServiceWorkerRegisterJob::InstallAndContinue() {
  SetPhase(INSTALL);
  // "Set serviceWorkerRegistration.pendingWorker._state to installing."
  // "Fire install event on the associated ServiceWorkerGlobalScope object."
  pending_version()->DispatchInstallEvent(
      -1,
      base::Bind(&ServiceWorkerRegisterJob::OnInstallFinished,
                 weak_factory_.GetWeakPtr()));
}

void ServiceWorkerRegisterJob::OnInstallFinished(
    ServiceWorkerStatusCode status) {
  // "If any handler called waitUntil()..." and the resulting promise
  // is rejected, abort.
  // TODO(kinuko,falken): For some error cases (e.g. ServiceWorker is
  // unexpectedly terminated) we may want to retry sending the event again.
  if (status != SERVICE_WORKER_OK) {
    Complete(status);
    return;
  }

  SetPhase(STORE);
  context_->storage()->StoreRegistration(
      registration(),
      pending_version(),
      base::Bind(&ServiceWorkerRegisterJob::OnStoreRegistrationComplete,
                 weak_factory_.GetWeakPtr()));
}

void ServiceWorkerRegisterJob::OnStoreRegistrationComplete(
    ServiceWorkerStatusCode status) {
  if (status != SERVICE_WORKER_OK) {
    Complete(status);
    return;
  }

  ActivateAndContinue();
}

// This function corresponds to the spec's _Activate algorithm.
void ServiceWorkerRegisterJob::ActivateAndContinue() {
  SetPhase(ACTIVATE);

  // "If existingWorker is not null, then: wait for exitingWorker to finish
  // handling any in-progress requests."
  // See if we already have an active_version for the scope and it has
  // controllee documents (if so activating the new version should wait
  // until we have no documents controlled by the version).
  if (registration()->active_version() &&
      registration()->active_version()->HasControllee()) {
    // TODO(kinuko,falken): Currently we immediately return if the existing
    // registration already has an active version, so we shouldn't come
    // this way.
    NOTREACHED();
    // TODO(falken): Register an continuation task to wait for NoControllees
    // notification so that we can resume activation later (see comments
    // in ServiceWorkerVersion::RemoveControllee).
    Complete(SERVICE_WORKER_OK);
    return;
  }

  // "Set serviceWorkerRegistration.pendingWorker to null."
  // "Set serviceWorkerRegistration.activeWorker to activatingWorker."
  registration()->set_pending_version(NULL);
  AssociatePendingVersionToDocuments(NULL);
  DCHECK(!registration()->active_version());
  registration()->set_active_version(pending_version());

  // "Set serviceWorkerRegistration.activeWorker._state to activating."
  // "Fire activate event on the associated ServiceWorkerGlobalScope object."
  // "Set serviceWorkerRegistration.activeWorker._state to active."
  pending_version()->DispatchActivateEvent(
      base::Bind(&ServiceWorkerRegisterJob::OnActivateFinished,
                 weak_factory_.GetWeakPtr()));
}

void ServiceWorkerRegisterJob::OnActivateFinished(
    ServiceWorkerStatusCode status) {
  // "If any handler called waitUntil()..." and the resulting promise
  // is rejected, abort.
  // TODO(kinuko,falken): For some error cases (e.g. ServiceWorker is
  // unexpectedly terminated) we may want to retry sending the event again.
  if (status != SERVICE_WORKER_OK) {
    registration()->set_active_version(NULL);
    Complete(status);
    return;
  }
  context_->storage()->UpdateToActiveState(
      registration(),
      base::Bind(&ServiceWorkerUtils::NoOpStatusCallback));
  Complete(SERVICE_WORKER_OK);
}

void ServiceWorkerRegisterJob::Complete(ServiceWorkerStatusCode status) {
  SetPhase(COMPLETE);
  if (status != SERVICE_WORKER_OK) {
    if (registration() && registration()->pending_version()) {
      AssociatePendingVersionToDocuments(NULL);
      registration()->set_pending_version(NULL);
      // TODO(michaeln): Take care of deleteting the version's
      // script resources too.
    }
    if (registration() && !registration()->active_version()) {
      context_->storage()->DeleteRegistration(
          registration()->id(),
          base::Bind(&ServiceWorkerUtils::NoOpStatusCallback));
    }
    if (!is_promise_resolved_)
      ResolvePromise(status, NULL, NULL);
  }
  DCHECK(callbacks_.empty());
  context_->storage()->NotifyDoneInstallingRegistration(registration());
  context_->job_coordinator()->FinishJob(pattern_, this);
}

void ServiceWorkerRegisterJob::ResolvePromise(
    ServiceWorkerStatusCode status,
    ServiceWorkerRegistration* registration,
    ServiceWorkerVersion* version) {
  DCHECK(!is_promise_resolved_);
  is_promise_resolved_ = true;
  promise_resolved_status_ = status;
  promise_resolved_registration_ = registration;
  promise_resolved_version_ = version;
  for (std::vector<RegistrationCallback>::iterator it = callbacks_.begin();
       it != callbacks_.end();
       ++it) {
    it->Run(status, registration, version);
  }
  callbacks_.clear();
}

void ServiceWorkerRegisterJob::AssociatePendingVersionToDocuments(
    ServiceWorkerVersion* version) {
  // TODO(michaeln): This needs to respect the longest prefix wins
  // when it comes to finding a registration for a document url.
  // This should should utilize storage->FindRegistrationForDocument().
  for (scoped_ptr<ServiceWorkerContextCore::ProviderHostIterator> it =
           context_->GetProviderHostIterator();
       !it->IsAtEnd();
       it->Advance()) {
    ServiceWorkerProviderHost* provider_host = it->GetProviderHost();
    if (ServiceWorkerUtils::ScopeMatches(pattern_,
                                         provider_host->document_url()))
      provider_host->SetPendingVersion(version);
  }
}

}  // namespace content<|MERGE_RESOLUTION|>--- conflicted
+++ resolved
@@ -11,12 +11,7 @@
 #include "content/browser/service_worker/service_worker_job_coordinator.h"
 #include "content/browser/service_worker/service_worker_registration.h"
 #include "content/browser/service_worker/service_worker_storage.h"
-<<<<<<< HEAD
-#include "content/public/browser/browser_thread.h"
-#include "content/public/browser/site_instance.h"
-=======
 #include "content/browser/service_worker/service_worker_utils.h"
->>>>>>> 63a44689
 
 namespace content {
 
@@ -37,8 +32,6 @@
     : context_(context),
       pattern_(pattern),
       script_url_(script_url),
-      pending_process_id_(-1),
-      site_instance_(NULL),
       phase_(INITIAL),
       is_promise_resolved_(false),
       promise_resolved_status_(SERVICE_WORKER_OK),
@@ -49,35 +42,12 @@
 }
 
 void ServiceWorkerRegisterJob::AddCallback(const RegistrationCallback& callback,
-<<<<<<< HEAD
-                                           int process_id,
-                                           SiteInstance* site_instance) {
-  // If we've created a pending version, associate source_provider it with
-  // that, otherwise queue it up.
-  callbacks_.push_back(callback);
-  if (phase_ < UPDATE || !pending_version()) {
-    if (process_id != -1)
-      pending_process_id_ = process_id;
-    if (site_instance != NULL){
-      if (site_instance_ == NULL) {
-        // Save the first SiteInstance we receive.
-        site_instance_ = site_instance;
-      } else {
-        // Release the reference to any further SiteInstances.
-        BrowserThread::PostTask(BrowserThread::UI,
-                                FROM_HERE,
-                                base::Bind(&SiteInstance::Release,
-                                           base::Unretained(site_instance)));
-      }
-    }
-=======
                                            int process_id) {
   if (!is_promise_resolved_) {
     callbacks_.push_back(callback);
     if (process_id != -1 && (phase_ < UPDATE || !pending_version()))
       pending_process_ids_.push_back(process_id);
     return;
->>>>>>> 63a44689
   }
   RunSoon(base::Bind(
       callback, promise_resolved_status_,
@@ -254,19 +224,13 @@
   // the worker.
   set_pending_version(new ServiceWorkerVersion(
       registration(), context_->storage()->NewVersionId(), context_));
-<<<<<<< HEAD
-
-  pending_version()->embedded_worker()->SetSiteInstance(site_instance_);
-=======
->>>>>>> 63a44689
 
   // TODO(michaeln): Start the worker into a paused state where the
   // script resource is downloaded but not yet evaluated.
   pending_version()->StartWorkerWithCandidateProcesses(
       pending_process_ids_,
       base::Bind(&ServiceWorkerRegisterJob::OnStartWorkerFinished,
-                 weak_factory_.GetWeakPtr()),
-      pending_process_id_);
+                 weak_factory_.GetWeakPtr()));
 }
 
 void ServiceWorkerRegisterJob::OnStartWorkerFinished(
