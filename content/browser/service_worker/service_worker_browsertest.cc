--- conflicted
+++ resolved
@@ -703,24 +703,6 @@
  public:
   typedef ServiceWorkerBlackBoxBrowserTest self;
 
-<<<<<<< HEAD
-  static void ExpectServiceWorkerHostAndRun(
-      bool expected,
-      const base::Closure& continuation,
-      scoped_ptr<ServiceWorkerHost> actual) {
-    EXPECT_EQ(expected, !!actual.get());
-    continuation.Run();
-  }
-
-  static void ExpectResultAndRun(bool expected,
-                                 const base::Closure& continuation,
-                                 bool actual) {
-    EXPECT_EQ(expected, actual);
-    continuation.Run();
-  }
-
-=======
->>>>>>> ff3b345b
   void FindRegistrationOnIO(const GURL& document_url,
                             ServiceWorkerStatusCode* status,
                             GURL* script_url,
@@ -788,15 +770,7 @@
     public_context()->RegisterServiceWorker(
         embedded_test_server()->GetURL("/*"),
         embedded_test_server()->GetURL("/does/not/exist"),
-<<<<<<< HEAD
-        NULL,
-        base::Bind(
-            &ServiceWorkerBlackBoxBrowserTest::ExpectServiceWorkerHostAndRun,
-            false,
-            run_loop.QuitClosure()));
-=======
         base::Bind(&ExpectResultAndRun, false, run_loop.QuitClosure()));
->>>>>>> ff3b345b
     run_loop.Run();
   }
   EXPECT_EQ(0, CountRenderProcessHosts());
@@ -807,15 +781,7 @@
     public_context()->RegisterServiceWorker(
         embedded_test_server()->GetURL("/*"),
         embedded_test_server()->GetURL(kWorkerUrl),
-<<<<<<< HEAD
-        NULL,
-        base::Bind(
-            &ServiceWorkerBlackBoxBrowserTest::ExpectServiceWorkerHostAndRun,
-            true,
-            run_loop.QuitClosure()));
-=======
         base::Bind(&ExpectResultAndRun, true, run_loop.QuitClosure()));
->>>>>>> ff3b345b
     run_loop.Run();
   }
   EXPECT_EQ(1, CountRenderProcessHosts());
@@ -827,15 +793,7 @@
     public_context()->RegisterServiceWorker(
         embedded_test_server()->GetURL("/*"),
         embedded_test_server()->GetURL(kWorkerUrl),
-<<<<<<< HEAD
-        NULL,
-        base::Bind(
-            &ServiceWorkerBlackBoxBrowserTest::ExpectServiceWorkerHostAndRun,
-            true,
-            run_loop.QuitClosure()));
-=======
         base::Bind(&ExpectResultAndRun, true, run_loop.QuitClosure()));
->>>>>>> ff3b345b
     run_loop.Run();
   }
 
