--- conflicted
+++ resolved
@@ -164,12 +164,6 @@
     const GURL scope = embedded_test_server()->GetURL("/*");
     const GURL script_url = embedded_test_server()->GetURL(
         "/service_worker/worker.js");
-<<<<<<< HEAD
-    worker_->Start(
-        service_worker_version_id,
-        script_url,
-        shell()->web_contents()->GetRenderProcessHost()->GetID(),
-=======
     std::vector<int> processes;
     processes.push_back(
         shell()->web_contents()->GetRenderProcessHost()->GetID());
@@ -178,7 +172,6 @@
         scope,
         script_url,
         processes,
->>>>>>> 63a44689
         base::Bind(&EmbeddedWorkerBrowserTest::StartOnIOThread2, this));
   }
   void StartOnIOThread2(ServiceWorkerStatusCode status) {
@@ -611,10 +604,6 @@
     public_context()->RegisterServiceWorker(
         embedded_test_server()->GetURL("/*"),
         embedded_test_server()->GetURL(kWorkerUrl),
-<<<<<<< HEAD
-        shell()->web_contents()->GetSiteInstance(),
-=======
->>>>>>> 63a44689
         base::Bind(&ServiceWorkerBlackBoxBrowserTest::ExpectResultAndRun,
                    true,
                    run_loop.QuitClosure()));
