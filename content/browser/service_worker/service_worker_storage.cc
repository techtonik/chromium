// Copyright 2013 The Chromium Authors. All rights reserved.
// Use of this source code is governed by a BSD-style license that can be
// found in the LICENSE file.

#include "content/browser/service_worker/service_worker_storage.h"

#include <string>
#include "base/message_loop/message_loop.h"
#include "content/browser/service_worker/service_worker_context_core.h"
#include "content/browser/service_worker/service_worker_info.h"
#include "content/browser/service_worker/service_worker_registration.h"
#include "content/browser/service_worker/service_worker_utils.h"
#include "content/browser/service_worker/service_worker_version.h"
#include "content/public/browser/browser_thread.h"
#include "webkit/browser/quota/quota_manager_proxy.h"

namespace content {

namespace {

void RunSoon(const tracked_objects::Location& from_here,
             const base::Closure& closure) {
  base::MessageLoop::current()->PostTask(from_here, closure);
}

void CompleteFindNow(
    const scoped_refptr<ServiceWorkerRegistration>& registration,
    ServiceWorkerStatusCode status,
    const ServiceWorkerStorage::FindRegistrationCallback& callback) {
  callback.Run(status, registration);
}

void CompleteFindSoon(
    const scoped_refptr<ServiceWorkerRegistration>& registration,
    ServiceWorkerStatusCode status,
    const ServiceWorkerStorage::FindRegistrationCallback& callback) {
  RunSoon(base::Bind(callback, status, registration));
}

const base::FilePath::CharType kServiceWorkerDirectory[] =
    FILE_PATH_LITERAL("ServiceWorker");

}  // namespace

ServiceWorkerStorage::ServiceWorkerStorage(
    const base::FilePath& path,
    base::WeakPtr<ServiceWorkerContextCore> context,
    quota::QuotaManagerProxy* quota_manager_proxy)
    : last_registration_id_(0),
      last_version_id_(0),
      last_resource_id_(0),
      simulated_lazy_initted_(false),
      context_(context),
      quota_manager_proxy_(quota_manager_proxy) {
  if (!path.empty())
    path_ = path.Append(kServiceWorkerDirectory);
}

ServiceWorkerStorage::~ServiceWorkerStorage() {
}

void ServiceWorkerStorage::FindRegistrationForPattern(
    const GURL& scope,
    const FindRegistrationCallback& callback) {
  simulated_lazy_initted_ = true;
  scoped_refptr<ServiceWorkerRegistration> null_registration;
  if (!context_) {
    CompleteFindSoon(null_registration, SERVICE_WORKER_ERROR_FAILED, callback);
    return;
  }

  scoped_refptr<ServiceWorkerRegistration> installing_registration =
      FindInstallingRegistrationForPattern(scope);
  if (installing_registration) {
    CompleteFindSoon(installing_registration, SERVICE_WORKER_OK, callback);
    return;
  }

  // See if there are any registrations for the origin.
  OriginRegistrationsMap::const_iterator
      found = stored_registrations_.find(scope.GetOrigin());
  if (found == stored_registrations_.end()) {
    CompleteFindSoon(null_registration, SERVICE_WORKER_ERROR_NOT_FOUND,
                     callback);
    return;
  }
<<<<<<< HEAD
  // Always simulate asynchronous call for now.
  RunSoon(FROM_HERE, base::Bind(callback, status, found));
=======

  // Find one with a matching scope.
  for (RegistrationsMap::const_iterator it = found->second.begin();
       it != found->second.end(); ++it) {
    if (scope == it->second.scope) {
      const ServiceWorkerDatabase::RegistrationData* data = &(it->second);
      scoped_refptr<ServiceWorkerRegistration> registration =
          context_->GetLiveRegistration(data->registration_id);
      if (registration) {
        CompleteFindSoon(registration, SERVICE_WORKER_OK, callback);
        return;
      }

      registration = CreateRegistration(data);
      CompleteFindSoon(registration, SERVICE_WORKER_OK, callback);
      return;
    }
  }

  CompleteFindSoon(null_registration, SERVICE_WORKER_ERROR_NOT_FOUND, callback);
>>>>>>> 63a44689
}

void ServiceWorkerStorage::FindRegistrationForDocument(
    const GURL& document_url,
    const FindRegistrationCallback& callback) {
  simulated_lazy_initted_ = true;
  scoped_refptr<ServiceWorkerRegistration> null_registration;
  if (!context_) {
    CompleteFindNow(null_registration, SERVICE_WORKER_ERROR_FAILED, callback);
    return;
  }

  // See if there are any registrations for the origin.
  OriginRegistrationsMap::const_iterator
      found = stored_registrations_.find(document_url.GetOrigin());
  if (found == stored_registrations_.end()) {
    // Look for something currently being installed.
    scoped_refptr<ServiceWorkerRegistration> installing_registration =
        FindInstallingRegistrationForDocument(document_url);
    if (installing_registration) {
      CompleteFindNow(installing_registration, SERVICE_WORKER_OK, callback);
      return;
    }

    // Return syncly to simulate this class having an in memory map of
    // origins with registrations.
    CompleteFindNow(null_registration, SERVICE_WORKER_ERROR_NOT_FOUND,
                    callback);
    return;
  }

  // Find one with a pattern match.
  for (RegistrationsMap::const_iterator it = found->second.begin();
       it != found->second.end(); ++it) {
    // TODO(michaeln): if there are multiple matches the one with
    // the longest scope should win.
    if (ServiceWorkerUtils::ScopeMatches(it->second.scope, document_url)) {
      const ServiceWorkerDatabase::RegistrationData* data = &(it->second);

      // If its in the live map, return syncly to simulate this class having
      // iterated over the values in that map instead of reading the db.
      scoped_refptr<ServiceWorkerRegistration> registration =
          context_->GetLiveRegistration(data->registration_id);
      if (registration) {
        CompleteFindNow(registration, SERVICE_WORKER_OK, callback);
        return;
      }

      // If we have to create a new instance, return it asyncly to simulate
      // having had to retreive the RegistrationData from the db.
      registration = CreateRegistration(data);
      CompleteFindSoon(registration, SERVICE_WORKER_OK, callback);
      return;
    }
  }
<<<<<<< HEAD
  // Always simulate asynchronous call for now.
  RunSoon(FROM_HERE, base::Bind(callback, status, found));
}
=======
>>>>>>> 63a44689

  // Look for something currently being installed.
  // TODO(michaeln): Should be mixed in with the stored registrations
  // for this test.
  scoped_refptr<ServiceWorkerRegistration> installing_registration =
      FindInstallingRegistrationForDocument(document_url);
  if (installing_registration) {
    CompleteFindSoon(installing_registration, SERVICE_WORKER_OK, callback);
    return;
  }

  // Return asyncly to simulate having had to look in the db since this
  // origin does have some registations.
  CompleteFindSoon(null_registration, SERVICE_WORKER_ERROR_NOT_FOUND, callback);
}

void ServiceWorkerStorage::FindRegistrationForId(
    int64 registration_id,
    const FindRegistrationCallback& callback) {
  simulated_lazy_initted_ = true;
  scoped_refptr<ServiceWorkerRegistration> null_registration;
  if (!context_) {
    CompleteFindNow(null_registration, SERVICE_WORKER_ERROR_FAILED, callback);
    return;
  }
  scoped_refptr<ServiceWorkerRegistration> installing_registration =
      FindInstallingRegistrationForId(registration_id);
  if (installing_registration) {
    CompleteFindNow(installing_registration, SERVICE_WORKER_OK, callback);
    return;
  }
  RegistrationPtrMap::const_iterator found =
      registrations_by_id_.find(registration_id);
  if (found == registrations_by_id_.end()) {
    CompleteFindNow(null_registration, SERVICE_WORKER_ERROR_NOT_FOUND,
                    callback);
    return;
  }
  scoped_refptr<ServiceWorkerRegistration> registration =
      context_->GetLiveRegistration(registration_id);
  if (registration) {
    CompleteFindNow(registration, SERVICE_WORKER_OK, callback);
    return;
  }
  registration = CreateRegistration(found->second);
  CompleteFindSoon(registration, SERVICE_WORKER_OK, callback);
}

void ServiceWorkerStorage::GetAllRegistrations(
    const GetAllRegistrationInfosCallback& callback) {
  simulated_lazy_initted_ = true;
  std::vector<ServiceWorkerRegistrationInfo> registrations;
  if (!context_) {
    RunSoon(base::Bind(callback, registrations));
    return;
  }

  // Add all stored registrations.
  for (RegistrationPtrMap::const_iterator it = registrations_by_id_.begin();
       it != registrations_by_id_.end(); ++it) {
    ServiceWorkerRegistration* registration =
        context_->GetLiveRegistration(it->first);
    if (registration) {
      registrations.push_back(registration->GetInfo());
      continue;
    }
    ServiceWorkerRegistrationInfo info;
    info.pattern = it->second->scope;
    info.script_url = it->second->script;
    info.active_version.is_null = false;
    if (it->second->is_active)
      info.active_version.status = ServiceWorkerVersion::ACTIVE;
    else
      info.active_version.status = ServiceWorkerVersion::INSTALLED;
    registrations.push_back(info);
  }
<<<<<<< HEAD
  RunSoon(FROM_HERE, base::Bind(callback, status, found));
=======

  // Add unstored registrations that are being installed.
  for (RegistrationRefsById::const_iterator it =
           installing_registrations_.begin();
       it != installing_registrations_.end(); ++it) {
    if (registrations_by_id_.find(it->first) == registrations_by_id_.end())
      registrations.push_back(it->second->GetInfo());
  }

  RunSoon(base::Bind(callback, registrations));
>>>>>>> 63a44689
}

void ServiceWorkerStorage::StoreRegistration(
    ServiceWorkerRegistration* registration,
    ServiceWorkerVersion* version,
    const StatusCallback& callback) {
  DCHECK(registration);
<<<<<<< HEAD

  PatternToRegistrationMap::const_iterator current(
      registration_by_pattern_.find(registration->pattern()));
  if (current != registration_by_pattern_.end() &&
      current->second->script_url() != registration->script_url()) {
    RunSoon(FROM_HERE, base::Bind(callback, SERVICE_WORKER_ERROR_EXISTS));
=======
  DCHECK(version);
  DCHECK(simulated_lazy_initted_);
  if (!context_) {
    RunSoon(base::Bind(callback, SERVICE_WORKER_ERROR_FAILED));
>>>>>>> 63a44689
    return;
  }

  // Keep a database struct in the storage map.
  RegistrationsMap& storage_map =
      stored_registrations_[registration->script_url().GetOrigin()];
  ServiceWorkerDatabase::RegistrationData& data =
      storage_map[registration->id()];
  data.registration_id = registration->id();
  data.scope = registration->pattern();
  data.script = registration->script_url();
  data.has_fetch_handler = true;
  data.version_id = version->version_id();
  data.last_update_check = base::Time::Now();
  data.is_active = false;  // initially stored in the waiting state

  // Keep a seperate map of ptrs keyed by id only.
  registrations_by_id_[registration->id()] = &storage_map[registration->id()];

  RunSoon(FROM_HERE, base::Bind(callback, SERVICE_WORKER_OK));
}

 void ServiceWorkerStorage::UpdateToActiveState(
      ServiceWorkerRegistration* registration,
      const StatusCallback& callback) {
  DCHECK(simulated_lazy_initted_);
  if (!context_) {
    RunSoon(base::Bind(callback, SERVICE_WORKER_ERROR_FAILED));
    return;
  }

  RegistrationPtrMap::const_iterator
       found = registrations_by_id_.find(registration->id());
  if (found == registrations_by_id_.end()) {
    RunSoon(base::Bind(callback, SERVICE_WORKER_ERROR_NOT_FOUND));
    return;
  }
  DCHECK(!found->second->is_active);
  found->second->is_active = true;
  RunSoon(base::Bind(callback, SERVICE_WORKER_OK));
}

void ServiceWorkerStorage::DeleteRegistration(
    int64 registration_id,
    const StatusCallback& callback) {
<<<<<<< HEAD
  PatternToRegistrationMap::iterator match =
      registration_by_pattern_.find(pattern);
  if (match == registration_by_pattern_.end()) {
    RunSoon(FROM_HERE, base::Bind(callback, SERVICE_WORKER_ERROR_NOT_FOUND));
    return;
  }
  registration_by_pattern_.erase(match);
  RunSoon(FROM_HERE, base::Bind(callback, SERVICE_WORKER_OK));
=======
  DCHECK(simulated_lazy_initted_);
  RegistrationPtrMap::iterator
      found = registrations_by_id_.find(registration_id);
  if (found == registrations_by_id_.end()) {
    RunSoon(base::Bind(callback, SERVICE_WORKER_ERROR_NOT_FOUND));
    return;
  }

  GURL origin = found->second->script.GetOrigin();
  stored_registrations_[origin].erase(registration_id);
  if (stored_registrations_[origin].empty())
    stored_registrations_.erase(origin);

  registrations_by_id_.erase(found);

  RunSoon(base::Bind(callback, SERVICE_WORKER_OK));
  // TODO(michaeln): Either its instance should also be
  // removed from liveregistrations map or the live object
  // should marked as deleted in some way and not 'findable'
  // thereafter.
>>>>>>> 63a44689
}

int64 ServiceWorkerStorage::NewRegistrationId() {
  DCHECK(simulated_lazy_initted_);
  return ++last_registration_id_;
}

int64 ServiceWorkerStorage::NewVersionId() {
  DCHECK(simulated_lazy_initted_);
  return ++last_version_id_;
}

int64 ServiceWorkerStorage::NewResourceId() {
  DCHECK(simulated_lazy_initted_);
  return ++last_resource_id_;
}

void ServiceWorkerStorage::NotifyInstallingRegistration(
      ServiceWorkerRegistration* registration) {
  installing_registrations_[registration->id()] = registration;
}

void ServiceWorkerStorage::NotifyDoneInstallingRegistration(
      ServiceWorkerRegistration* registration) {
  installing_registrations_.erase(registration->id());
}

scoped_refptr<ServiceWorkerRegistration>
ServiceWorkerStorage::CreateRegistration(
    const ServiceWorkerDatabase::RegistrationData* data) {
  scoped_refptr<ServiceWorkerRegistration> registration(
      new ServiceWorkerRegistration(
          data->scope, data->script, data->registration_id, context_));

  scoped_refptr<ServiceWorkerVersion> version =
      context_->GetLiveVersion(data->version_id);
  if (!version) {
    version = new ServiceWorkerVersion(
        registration, data->version_id, context_);
    version->SetStatus(data->GetVersionStatus());
  }

  if (version->status() == ServiceWorkerVersion::ACTIVE)
    registration->set_active_version(version);
  else if (version->status() == ServiceWorkerVersion::INSTALLED)
    registration->set_pending_version(version);
  else
    NOTREACHED();
  // TODO(michaeln): Hmmm, what if DeleteReg was invoked after
  // the Find result we're returning here? NOTREACHED condition?

  return registration;
}

ServiceWorkerRegistration*
ServiceWorkerStorage::FindInstallingRegistrationForDocument(
    const GURL& document_url) {
  // TODO(michaeln): if there are multiple matches the one with
  // the longest scope should win, and these should on equal footing
  // with the stored registrations in FindRegistrationForDocument().
  for (RegistrationRefsById::const_iterator it =
           installing_registrations_.begin();
       it != installing_registrations_.end(); ++it) {
    if (ServiceWorkerUtils::ScopeMatches(
            it->second->pattern(), document_url)) {
      return it->second;
    }
  }
  return NULL;
}

ServiceWorkerRegistration*
ServiceWorkerStorage::FindInstallingRegistrationForPattern(
    const GURL& scope) {
  for (RegistrationRefsById::const_iterator it =
           installing_registrations_.begin();
       it != installing_registrations_.end(); ++it) {
    if (it->second->pattern() == scope)
      return it->second;
  }
  return NULL;
}

ServiceWorkerRegistration*
ServiceWorkerStorage::FindInstallingRegistrationForId(
    int64 registration_id) {
  RegistrationRefsById::const_iterator found =
      installing_registrations_.find(registration_id);
  if (found == installing_registrations_.end())
    return NULL;
  return found->second;
}

}  // namespace content<|MERGE_RESOLUTION|>--- conflicted
+++ resolved
@@ -31,10 +31,11 @@
 }
 
 void CompleteFindSoon(
+    const tracked_objects::Location& from_here,
     const scoped_refptr<ServiceWorkerRegistration>& registration,
     ServiceWorkerStatusCode status,
     const ServiceWorkerStorage::FindRegistrationCallback& callback) {
-  RunSoon(base::Bind(callback, status, registration));
+  RunSoon(from_here, base::Bind(callback, status, registration));
 }
 
 const base::FilePath::CharType kServiceWorkerDirectory[] =
@@ -65,14 +66,16 @@
   simulated_lazy_initted_ = true;
   scoped_refptr<ServiceWorkerRegistration> null_registration;
   if (!context_) {
-    CompleteFindSoon(null_registration, SERVICE_WORKER_ERROR_FAILED, callback);
+    CompleteFindSoon(
+        FROM_HERE, null_registration, SERVICE_WORKER_ERROR_FAILED, callback);
     return;
   }
 
   scoped_refptr<ServiceWorkerRegistration> installing_registration =
       FindInstallingRegistrationForPattern(scope);
   if (installing_registration) {
-    CompleteFindSoon(installing_registration, SERVICE_WORKER_OK, callback);
+    CompleteFindSoon(
+        FROM_HERE, installing_registration, SERVICE_WORKER_OK, callback);
     return;
   }
 
@@ -80,14 +83,10 @@
   OriginRegistrationsMap::const_iterator
       found = stored_registrations_.find(scope.GetOrigin());
   if (found == stored_registrations_.end()) {
-    CompleteFindSoon(null_registration, SERVICE_WORKER_ERROR_NOT_FOUND,
-                     callback);
-    return;
-  }
-<<<<<<< HEAD
-  // Always simulate asynchronous call for now.
-  RunSoon(FROM_HERE, base::Bind(callback, status, found));
-=======
+    CompleteFindSoon(
+        FROM_HERE, null_registration, SERVICE_WORKER_ERROR_NOT_FOUND, callback);
+    return;
+  }
 
   // Find one with a matching scope.
   for (RegistrationsMap::const_iterator it = found->second.begin();
@@ -97,18 +96,18 @@
       scoped_refptr<ServiceWorkerRegistration> registration =
           context_->GetLiveRegistration(data->registration_id);
       if (registration) {
-        CompleteFindSoon(registration, SERVICE_WORKER_OK, callback);
+        CompleteFindSoon(FROM_HERE, registration, SERVICE_WORKER_OK, callback);
         return;
       }
 
       registration = CreateRegistration(data);
-      CompleteFindSoon(registration, SERVICE_WORKER_OK, callback);
+      CompleteFindSoon(FROM_HERE, registration, SERVICE_WORKER_OK, callback);
       return;
     }
   }
 
-  CompleteFindSoon(null_registration, SERVICE_WORKER_ERROR_NOT_FOUND, callback);
->>>>>>> 63a44689
+  CompleteFindSoon(
+      FROM_HERE, null_registration, SERVICE_WORKER_ERROR_NOT_FOUND, callback);
 }
 
 void ServiceWorkerStorage::FindRegistrationForDocument(
@@ -160,16 +159,10 @@
       // If we have to create a new instance, return it asyncly to simulate
       // having had to retreive the RegistrationData from the db.
       registration = CreateRegistration(data);
-      CompleteFindSoon(registration, SERVICE_WORKER_OK, callback);
+      CompleteFindSoon(FROM_HERE, registration, SERVICE_WORKER_OK, callback);
       return;
     }
   }
-<<<<<<< HEAD
-  // Always simulate asynchronous call for now.
-  RunSoon(FROM_HERE, base::Bind(callback, status, found));
-}
-=======
->>>>>>> 63a44689
 
   // Look for something currently being installed.
   // TODO(michaeln): Should be mixed in with the stored registrations
@@ -177,13 +170,15 @@
   scoped_refptr<ServiceWorkerRegistration> installing_registration =
       FindInstallingRegistrationForDocument(document_url);
   if (installing_registration) {
-    CompleteFindSoon(installing_registration, SERVICE_WORKER_OK, callback);
+    CompleteFindSoon(
+        FROM_HERE, installing_registration, SERVICE_WORKER_OK, callback);
     return;
   }
 
   // Return asyncly to simulate having had to look in the db since this
   // origin does have some registations.
-  CompleteFindSoon(null_registration, SERVICE_WORKER_ERROR_NOT_FOUND, callback);
+  CompleteFindSoon(
+      FROM_HERE, null_registration, SERVICE_WORKER_ERROR_NOT_FOUND, callback);
 }
 
 void ServiceWorkerStorage::FindRegistrationForId(
@@ -215,7 +210,7 @@
     return;
   }
   registration = CreateRegistration(found->second);
-  CompleteFindSoon(registration, SERVICE_WORKER_OK, callback);
+  CompleteFindSoon(FROM_HERE, registration, SERVICE_WORKER_OK, callback);
 }
 
 void ServiceWorkerStorage::GetAllRegistrations(
@@ -223,7 +218,7 @@
   simulated_lazy_initted_ = true;
   std::vector<ServiceWorkerRegistrationInfo> registrations;
   if (!context_) {
-    RunSoon(base::Bind(callback, registrations));
+    RunSoon(FROM_HERE, base::Bind(callback, registrations));
     return;
   }
 
@@ -246,9 +241,6 @@
       info.active_version.status = ServiceWorkerVersion::INSTALLED;
     registrations.push_back(info);
   }
-<<<<<<< HEAD
-  RunSoon(FROM_HERE, base::Bind(callback, status, found));
-=======
 
   // Add unstored registrations that are being installed.
   for (RegistrationRefsById::const_iterator it =
@@ -258,8 +250,7 @@
       registrations.push_back(it->second->GetInfo());
   }
 
-  RunSoon(base::Bind(callback, registrations));
->>>>>>> 63a44689
+  RunSoon(FROM_HERE, base::Bind(callback, registrations));
 }
 
 void ServiceWorkerStorage::StoreRegistration(
@@ -267,19 +258,10 @@
     ServiceWorkerVersion* version,
     const StatusCallback& callback) {
   DCHECK(registration);
-<<<<<<< HEAD
-
-  PatternToRegistrationMap::const_iterator current(
-      registration_by_pattern_.find(registration->pattern()));
-  if (current != registration_by_pattern_.end() &&
-      current->second->script_url() != registration->script_url()) {
-    RunSoon(FROM_HERE, base::Bind(callback, SERVICE_WORKER_ERROR_EXISTS));
-=======
   DCHECK(version);
   DCHECK(simulated_lazy_initted_);
   if (!context_) {
-    RunSoon(base::Bind(callback, SERVICE_WORKER_ERROR_FAILED));
->>>>>>> 63a44689
+    RunSoon(FROM_HERE, base::Bind(callback, SERVICE_WORKER_ERROR_FAILED));
     return;
   }
 
@@ -307,39 +289,29 @@
       const StatusCallback& callback) {
   DCHECK(simulated_lazy_initted_);
   if (!context_) {
-    RunSoon(base::Bind(callback, SERVICE_WORKER_ERROR_FAILED));
+    RunSoon(FROM_HERE, base::Bind(callback, SERVICE_WORKER_ERROR_FAILED));
     return;
   }
 
   RegistrationPtrMap::const_iterator
        found = registrations_by_id_.find(registration->id());
   if (found == registrations_by_id_.end()) {
-    RunSoon(base::Bind(callback, SERVICE_WORKER_ERROR_NOT_FOUND));
+    RunSoon(FROM_HERE, base::Bind(callback, SERVICE_WORKER_ERROR_NOT_FOUND));
     return;
   }
   DCHECK(!found->second->is_active);
   found->second->is_active = true;
-  RunSoon(base::Bind(callback, SERVICE_WORKER_OK));
+  RunSoon(FROM_HERE, base::Bind(callback, SERVICE_WORKER_OK));
 }
 
 void ServiceWorkerStorage::DeleteRegistration(
     int64 registration_id,
     const StatusCallback& callback) {
-<<<<<<< HEAD
-  PatternToRegistrationMap::iterator match =
-      registration_by_pattern_.find(pattern);
-  if (match == registration_by_pattern_.end()) {
-    RunSoon(FROM_HERE, base::Bind(callback, SERVICE_WORKER_ERROR_NOT_FOUND));
-    return;
-  }
-  registration_by_pattern_.erase(match);
-  RunSoon(FROM_HERE, base::Bind(callback, SERVICE_WORKER_OK));
-=======
   DCHECK(simulated_lazy_initted_);
   RegistrationPtrMap::iterator
       found = registrations_by_id_.find(registration_id);
   if (found == registrations_by_id_.end()) {
-    RunSoon(base::Bind(callback, SERVICE_WORKER_ERROR_NOT_FOUND));
+    RunSoon(FROM_HERE, base::Bind(callback, SERVICE_WORKER_ERROR_NOT_FOUND));
     return;
   }
 
@@ -350,12 +322,11 @@
 
   registrations_by_id_.erase(found);
 
-  RunSoon(base::Bind(callback, SERVICE_WORKER_OK));
+  RunSoon(FROM_HERE, base::Bind(callback, SERVICE_WORKER_OK));
   // TODO(michaeln): Either its instance should also be
   // removed from liveregistrations map or the live object
   // should marked as deleted in some way and not 'findable'
   // thereafter.
->>>>>>> 63a44689
 }
 
 int64 ServiceWorkerStorage::NewRegistrationId() {
