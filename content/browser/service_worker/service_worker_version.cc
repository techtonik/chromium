--- conflicted
+++ resolved
@@ -214,7 +214,6 @@
                                   embedded_worker()->thread_id());
 }
 
-<<<<<<< HEAD
 // |alive| lets us know if |start_callbacks| has died.
 static void QueueStartWorkerCallback(
     const base::WeakPtr<ServiceWorkerVersion>& alive,
@@ -230,10 +229,6 @@
 
 void ServiceWorkerVersion::StartWorker(const StatusCallback& callback,
                                        int possible_process_id) {
-  DCHECK(!is_shutdown_);
-=======
-void ServiceWorkerVersion::StartWorker(const StatusCallback& callback) {
->>>>>>> ba759086
   DCHECK(embedded_worker_);
   if (running_status() == RUNNING) {
     RunSoon(base::Bind(callback, SERVICE_WORKER_OK));
@@ -244,24 +239,14 @@
     return;
   }
   if (start_callbacks_.empty()) {
-<<<<<<< HEAD
     embedded_worker_->Start(version_id_,
-                            registration_->script_url(),
+                            script_url_,
                             possible_process_id,
                             base::Bind(&QueueStartWorkerCallback,
                                        weak_factory_.GetWeakPtr(),
                                        &start_callbacks_,
                                        callback));
     return;
-=======
-    ServiceWorkerStatusCode status = embedded_worker_->Start(
-        version_id_,
-        script_url_);
-    if (status != SERVICE_WORKER_OK) {
-      RunSoon(base::Bind(callback, status));
-      return;
-    }
->>>>>>> ba759086
   }
   start_callbacks_.push_back(callback);
 }
