--- conflicted
+++ resolved
@@ -6,41 +6,15 @@
 
 #include "base/bind_helpers.h"
 #include "base/stl_util.h"
-#include "content/browser/renderer_host/render_process_host_impl.h"
 #include "content/browser/service_worker/embedded_worker_instance.h"
 #include "content/browser/service_worker/service_worker_context_core.h"
 #include "content/browser/service_worker/service_worker_context_wrapper.h"
 #include "content/common/service_worker/embedded_worker_messages.h"
-<<<<<<< HEAD
-#include "content/common/service_worker/service_worker_messages.h"
 #include "content/public/browser/browser_thread.h"
-#include "content/public/browser/render_process_host.h"
-#include "content/public/browser/site_instance.h"
-#include "content/public/common/child_process_host.h"
-=======
-#include "content/public/browser/browser_thread.h"
->>>>>>> 63a44689
 #include "ipc/ipc_message.h"
 #include "ipc/ipc_sender.h"
 
 namespace content {
-
-static void IncrementWorkerCount(int process_id) {
-  DCHECK_CURRENTLY_ON(BrowserThread::UI);
-  if (RenderProcessHost* host = RenderProcessHost::FromID(process_id)) {
-    static_cast<RenderProcessHostImpl*>(host)->IncrementWorkerRefCount();
-  } else {
-    LOG(ERROR) << "RPH " << process_id
-               << " was killed while a ServiceWorker was trying to use it.";
-  }
-}
-
-static void DecrementWorkerCount(int process_id) {
-  DCHECK_CURRENTLY_ON(BrowserThread::UI);
-  if (RenderProcessHost* host = RenderProcessHost::FromID(process_id)) {
-    static_cast<RenderProcessHostImpl*>(host)->DecrementWorkerRefCount();
-  }
-}
 
 EmbeddedWorkerRegistry::EmbeddedWorkerRegistry(
     base::WeakPtr<ServiceWorkerContextCore> context)
@@ -54,20 +28,6 @@
   return worker.Pass();
 }
 
-<<<<<<< HEAD
-ServiceWorkerStatusCode EmbeddedWorkerRegistry::StartWorker(
-    int process_id,
-    int embedded_worker_id,
-    int64 service_worker_version_id,
-    const GURL& script_url) {
-  BrowserThread::PostTask(BrowserThread::UI,
-                          FROM_HERE,
-                          base::Bind(&IncrementWorkerCount, process_id));
-  return Send(process_id,
-              new EmbeddedWorkerMsg_StartWorker(embedded_worker_id,
-                                               service_worker_version_id,
-                                               script_url));
-=======
 void EmbeddedWorkerRegistry::StartWorker(const std::vector<int>& process_ids,
                                          int embedded_worker_id,
                                          int64 service_worker_version_id,
@@ -90,72 +50,16 @@
                      scope,
                      script_url))),
                  callback));
->>>>>>> 63a44689
-}
-
-static EmbeddedWorkerRegistry::StatusCodeAndProcessId StartWorkerOnUI(
-    EmbeddedWorkerRegistry* registry,
-    SiteInstance* site_instance,
-    int embedded_worker_id,
-    int64 service_worker_version_id,
-    const GURL& script_url) {
-  DCHECK_CURRENTLY_ON(BrowserThread::UI);
-  scoped_refptr<SiteInstance> site_instance_for_script_url =
-      site_instance->GetRelatedSiteInstance(script_url);
-  EmbeddedWorkerRegistry::StatusCodeAndProcessId result = {
-      SERVICE_WORKER_OK, content::ChildProcessHost::kInvalidUniqueID};
-  RenderProcessHost* process = site_instance_for_script_url->GetProcess();
-  if (!process->Init()) {
-    LOG(ERROR) << "Couldn't start a new process!";
-    result.status = SERVICE_WORKER_ERROR_START_WORKER_FAILED;
-    return result;
-  }
-  static_cast<RenderProcessHostImpl*>(process)->IncrementWorkerRefCount();
-  if (!process->Send(
-          new EmbeddedWorkerMsg_StartWorker(
-              embedded_worker_id, service_worker_version_id, script_url)))
-    result.status = SERVICE_WORKER_ERROR_IPC_FAILED;
-  result.process_id = process->GetID();
-  return result;
-}
-
-void EmbeddedWorkerRegistry::StartWorker(SiteInstance* site_instance,
-                                         int embedded_worker_id,
-                                         int64 service_worker_version_id,
-                                         const GURL& script_url,
-                                         const StatusCallback& callback) {
-  AddRef();
-  BrowserThread::PostTaskAndReplyWithResult(
-      BrowserThread::UI,
-      FROM_HERE,
-      base::Bind(&StartWorkerOnUI,
-                 base::Unretained(this),
-                 base::Unretained(site_instance),
-                 embedded_worker_id,
-                 service_worker_version_id,
-                 script_url),
-      base::Bind(&EmbeddedWorkerRegistry::RecordStartedProcessId,
-                 base::Unretained(this),
-                 embedded_worker_id,
-                 callback));
 }
 
 ServiceWorkerStatusCode EmbeddedWorkerRegistry::StopWorker(
     int process_id, int embedded_worker_id) {
-<<<<<<< HEAD
-  BrowserThread::PostTask(BrowserThread::UI,
-                          FROM_HERE,
-                          base::Bind(&DecrementWorkerCount, process_id));
-=======
   if (context_)
     context_->process_manager()->ReleaseWorkerProcess(process_id);
->>>>>>> 63a44689
   return Send(process_id,
               new EmbeddedWorkerMsg_StopWorker(embedded_worker_id));
 }
 
-<<<<<<< HEAD
-=======
 bool EmbeddedWorkerRegistry::OnMessageReceived(const IPC::Message& message) {
   // TODO(kinuko): Move all EmbeddedWorker message handling from
   // ServiceWorkerDispatcherHost.
@@ -168,7 +72,6 @@
   return found->second->OnMessageReceived(message);
 }
 
->>>>>>> 63a44689
 void EmbeddedWorkerRegistry::Shutdown() {
   for (WorkerInstanceMap::iterator it = worker_map_.begin();
        it != worker_map_.end();
@@ -269,18 +172,6 @@
   Shutdown();
 }
 
-<<<<<<< HEAD
-void EmbeddedWorkerRegistry::RecordStartedProcessId(
-    int embedded_worker_id,
-    const StatusCallback& callback,
-    StatusCodeAndProcessId result) {
-  DCHECK(ContainsKey(worker_map_, embedded_worker_id));
-  worker_map_[embedded_worker_id]->RecordStartedProcessId(result.process_id,
-                                                          result.status);
-  callback.Run(result.status);
-  // Matches the AddRef() in StartWorker(SiteInstance).
-  Release();
-=======
 void EmbeddedWorkerRegistry::StartWorkerWithProcessId(
     int embedded_worker_id,
     scoped_ptr<EmbeddedWorkerMsg_StartWorker> message,
@@ -308,7 +199,6 @@
   // lifetime.
   DCHECK(ContainsKey(process_sender_map_, process_id));
   callback.Run(Send(process_id, message.release()));
->>>>>>> 63a44689
 }
 
 ServiceWorkerStatusCode EmbeddedWorkerRegistry::Send(
