--- conflicted
+++ resolved
@@ -29,7 +29,6 @@
 
 class EmbeddedWorkerInstance;
 class ServiceWorkerContextCore;
-class SiteInstance;
 
 // Acts as a thin stub between MessageFilter and each EmbeddedWorkerInstance,
 // which sends/receives messages to/from each EmbeddedWorker in child process.
@@ -40,15 +39,6 @@
     : public NON_EXPORTED_BASE(base::RefCounted<EmbeddedWorkerRegistry>) {
  public:
   typedef base::Callback<void(ServiceWorkerStatusCode)> StatusCallback;
-<<<<<<< HEAD
-  // Used in StartWorker(SiteInstance) to return the process ID from the UI
-  // thread.
-  struct StatusCodeAndProcessId {
-    ServiceWorkerStatusCode status;
-    int process_id;
-  };
-=======
->>>>>>> 63a44689
 
   explicit EmbeddedWorkerRegistry(
       base::WeakPtr<ServiceWorkerContextCore> context);
@@ -60,20 +50,10 @@
   scoped_ptr<EmbeddedWorkerInstance> CreateWorker();
 
   // Called from EmbeddedWorkerInstance, relayed to the child process.
-<<<<<<< HEAD
-  ServiceWorkerStatusCode StartWorker(int process_id,
-                                      int embedded_worker_id,
-                                      int64 service_worker_version_id,
-                                      const GURL& script_url);
-  void StartWorker(SiteInstance* site_instance,
-                   int embedded_worker_id,
-                   int64 service_worker_version_id,
-=======
   void StartWorker(const std::vector<int>& process_ids,
                    int embedded_worker_id,
                    int64 service_worker_version_id,
                    const GURL& scope,
->>>>>>> 63a44689
                    const GURL& script_url,
                    const StatusCallback& callback);
   ServiceWorkerStatusCode StopWorker(int process_id,
@@ -114,18 +94,12 @@
 
   ~EmbeddedWorkerRegistry();
 
-<<<<<<< HEAD
-  void RecordStartedProcessId(int embedded_worker_id,
-                              const StatusCallback& callback,
-                              StatusCodeAndProcessId result);
-=======
   void StartWorkerWithProcessId(
       int embedded_worker_id,
       scoped_ptr<EmbeddedWorkerMsg_StartWorker> message,
       const StatusCallback& callback,
       ServiceWorkerStatusCode status,
       int process_id);
->>>>>>> 63a44689
 
   ServiceWorkerStatusCode Send(int process_id, IPC::Message* message);
 
