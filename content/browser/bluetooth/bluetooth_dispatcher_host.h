--- conflicted
+++ resolved
@@ -188,13 +188,10 @@
   // sessions when other sessions are active.
   base::Timer discovery_session_timer_;
 
-<<<<<<< HEAD
-=======
   // Retain BluetoothGattConnection objects to keep connections open.
   // TODO(scheib): Destroy as connections are closed. http://crbug.com/539643
   ScopedVector<device::BluetoothGattConnection> connections_;
 
->>>>>>> 7762ac7f
   // |weak_ptr_on_ui_thread_| provides weak pointers, e.g. for callbacks, and
   // because it exists and has been bound to the UI thread enforces that all
   // copies verify they are also used on the UI thread.
