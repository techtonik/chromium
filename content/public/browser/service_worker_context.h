// Copyright 2014 The Chromium Authors. All rights reserved.
// Use of this source code is governed by a BSD-style license that can be
// found in the LICENSE file.

#ifndef CONTENT_PUBLIC_BROWSER_SERVICE_WORKER_CONTEXT_H_
#define CONTENT_PUBLIC_BROWSER_SERVICE_WORKER_CONTEXT_H_

#include "base/basictypes.h"
#include "base/callback_forward.h"
#include "url/gurl.h"

namespace content {

class SiteInstance;

// Represents the per-StoragePartition ServiceWorker data.  Must be used from
// the UI thread.
class ServiceWorkerContext {
 public:
  // https://rawgithub.com/slightlyoff/ServiceWorker/master/spec/service_worker/index.html#url-scope:
  // roughly, must be of the form "<origin>/<path>/*".
  typedef GURL Scope;

  typedef base::Callback<void(bool success)> ResultCallback;

  // Equivalent to calling navigator.serviceWorker.register(script_url, {scope:
<<<<<<< HEAD
  // pattern}) from a renderer running in |site_instance|, except that |pattern|
  // is an absolute URL instead of relative to some current origin.  |callback|
  // is passed true when the JS promise is fulfilled or false when the JS
  // promise is rejected.
=======
  // pattern}) from a renderer, except that |pattern| is an absolute URL instead
  // of relative to some current origin.  |callback| is passed true when the JS
  // promise is fulfilled or false when the JS promise is rejected.
>>>>>>> 63a44689
  //
  // The registration can fail if:
  //  * |script_url| is on a different origin from |pattern|
  //  * Fetching |script_url| fails.
  //  * |script_url| fails to parse or its top-level execution fails.
  //    TODO: The error message for this needs to be available to developers.
  //  * Something unexpected goes wrong, like a renderer crash or a full disk.
<<<<<<< HEAD
  virtual void RegisterServiceWorker(
      const Scope& pattern,
      const GURL& script_url,
      SiteInstance* associated_site_instance,
      const ResultCallback& callback) = 0;
=======
  virtual void RegisterServiceWorker(const Scope& pattern,
                                     const GURL& script_url,
                                     const ResultCallback& callback) = 0;
>>>>>>> 63a44689

  // Equivalent to calling navigator.serviceWorker.unregister(pattern) from a
  // renderer in |source_process_id|, except that |pattern| is an absolute URL
  // instead of relative to some current origin.  |callback| is passed true
  // when the JS promise is fulfilled or false when the JS promise is rejected.
  //
  // Unregistration can fail if:
  //  * No Service Worker was registered for |pattern|.
  //  * Something unexpected goes wrong, like a renderer crash.
  virtual void UnregisterServiceWorker(const Scope& pattern,
                                       int source_process_id,
                                       const ResultCallback& callback) = 0;

  // TODO(jyasskin): Provide a way to SendMessage to a Scope.

 protected:
  ServiceWorkerContext() {}
  virtual ~ServiceWorkerContext() {}
};

}  // namespace content

#endif  // CONTENT_PUBLIC_BROWSER_SERVICE_WORKER_CONTEXT_H_<|MERGE_RESOLUTION|>--- conflicted
+++ resolved
@@ -24,16 +24,9 @@
   typedef base::Callback<void(bool success)> ResultCallback;
 
   // Equivalent to calling navigator.serviceWorker.register(script_url, {scope:
-<<<<<<< HEAD
-  // pattern}) from a renderer running in |site_instance|, except that |pattern|
-  // is an absolute URL instead of relative to some current origin.  |callback|
-  // is passed true when the JS promise is fulfilled or false when the JS
-  // promise is rejected.
-=======
   // pattern}) from a renderer, except that |pattern| is an absolute URL instead
   // of relative to some current origin.  |callback| is passed true when the JS
   // promise is fulfilled or false when the JS promise is rejected.
->>>>>>> 63a44689
   //
   // The registration can fail if:
   //  * |script_url| is on a different origin from |pattern|
@@ -41,17 +34,9 @@
   //  * |script_url| fails to parse or its top-level execution fails.
   //    TODO: The error message for this needs to be available to developers.
   //  * Something unexpected goes wrong, like a renderer crash or a full disk.
-<<<<<<< HEAD
-  virtual void RegisterServiceWorker(
-      const Scope& pattern,
-      const GURL& script_url,
-      SiteInstance* associated_site_instance,
-      const ResultCallback& callback) = 0;
-=======
   virtual void RegisterServiceWorker(const Scope& pattern,
                                      const GURL& script_url,
                                      const ResultCallback& callback) = 0;
->>>>>>> 63a44689
 
   // Equivalent to calling navigator.serviceWorker.unregister(pattern) from a
   // renderer in |source_process_id|, except that |pattern| is an absolute URL
