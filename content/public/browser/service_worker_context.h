// Copyright 2014 The Chromium Authors. All rights reserved.
// Use of this source code is governed by a BSD-style license that can be
// found in the LICENSE file.

#ifndef CONTENT_PUBLIC_BROWSER_SERVICE_WORKER_CONTEXT_H_
#define CONTENT_PUBLIC_BROWSER_SERVICE_WORKER_CONTEXT_H_

#include "base/basictypes.h"
#include "base/callback_forward.h"
#include "base/memory/ref_counted.h"
#include "url/gurl.h"

namespace content {

class ServiceWorkerHost;
class ServiceWorkerHostClient;

// Represents the per-StoragePartition ServiceWorker data.  Must be used from
// the UI thread.
class ServiceWorkerContext {
 public:
  // https://rawgithub.com/slightlyoff/ServiceWorker/master/spec/service_worker/index.html#url-scope:
  // roughly, must be of the form "<origin>/<path>/*".
  typedef GURL Scope;

  typedef base::Callback<void(scoped_ptr<ServiceWorkerHost>)>
      ServiceWorkerHostCallback;
  typedef base::Callback<void(bool)> ResultCallback;

  // Equivalent to calling navigator.serviceWorker.register(script_url, {scope:
<<<<<<< HEAD
  // pattern}) from a renderer in |source_process_id|, except that |pattern| is
  // an absolute URL instead of relative to some current origin.
  //
  // Optionally provide a |client| for communication from the service worker.
  //
  // |callback| is passed a |ServiceWorkerHost| when the JS promise is fulfilled
  // or NULL when the JS promise is rejected.
=======
  // pattern}) from a renderer, except that |pattern| is an absolute URL instead
  // of relative to some current origin.  |callback| is passed true when the JS
  // promise is fulfilled or false when the JS promise is rejected.
>>>>>>> 85925613
  //
  // The registration can fail if:
  //  * |script_url| is on a different origin from |pattern|
  //  * Fetching |script_url| fails.
  //  * |script_url| fails to parse or its top-level execution fails.
  //    TODO: The error message for this needs to be available to developers.
  //  * Something unexpected goes wrong, like a renderer crash or a full disk.
<<<<<<< HEAD
  virtual void RegisterServiceWorker(
      const Scope& pattern,
      const GURL& script_url,
      int source_process_id,
      ServiceWorkerHostClient* client,
      const ServiceWorkerHostCallback& callback) = 0;
=======
  virtual void RegisterServiceWorker(const Scope& pattern,
                                     const GURL& script_url,
                                     const ResultCallback& callback) = 0;
>>>>>>> 85925613

  // Equivalent to calling navigator.serviceWorker.unregister(pattern) from a
  // renderer, except that |pattern| is an absolute URL instead of relative to
  // some current origin.  |callback| is passed true when the JS promise is
  // fulfilled or false when the JS promise is rejected.
  //
  // Unregistration can fail if:
  //  * No Service Worker was registered for |pattern|.
  //  * Something unexpected goes wrong, like a renderer crash.
  virtual void UnregisterServiceWorker(const Scope& pattern,
                                       const ResultCallback& callback) = 0;

  // Provides a ServiceWorkerHost object, via callback, for communicating with
  // the service worker registered for |scope|. May return NULL if there's an
  // error. Should the service worker be unregistered or for some other reason
  // become unavailable the ServiceWorkerHost will be deleted; test the weak
  // pointer before use.
  //
  // Optionally provide a |client| for communication from the service worker.
  virtual void GetServiceWorkerHost(
      const Scope& scope,
      ServiceWorkerHostClient* client,
      const ServiceWorkerHostCallback& callback) = 0;

 protected:
  ServiceWorkerContext() {}
  virtual ~ServiceWorkerContext() {}
};

}  // namespace content

#endif  // CONTENT_PUBLIC_BROWSER_SERVICE_WORKER_CONTEXT_H_<|MERGE_RESOLUTION|>--- conflicted
+++ resolved
@@ -28,19 +28,13 @@
   typedef base::Callback<void(bool)> ResultCallback;
 
   // Equivalent to calling navigator.serviceWorker.register(script_url, {scope:
-<<<<<<< HEAD
-  // pattern}) from a renderer in |source_process_id|, except that |pattern| is
-  // an absolute URL instead of relative to some current origin.
+  // pattern}) from a renderer, except that |pattern| is an absolute URL instead
+  // of relative to some current origin.
   //
   // Optionally provide a |client| for communication from the service worker.
   //
   // |callback| is passed a |ServiceWorkerHost| when the JS promise is fulfilled
   // or NULL when the JS promise is rejected.
-=======
-  // pattern}) from a renderer, except that |pattern| is an absolute URL instead
-  // of relative to some current origin.  |callback| is passed true when the JS
-  // promise is fulfilled or false when the JS promise is rejected.
->>>>>>> 85925613
   //
   // The registration can fail if:
   //  * |script_url| is on a different origin from |pattern|
@@ -48,18 +42,11 @@
   //  * |script_url| fails to parse or its top-level execution fails.
   //    TODO: The error message for this needs to be available to developers.
   //  * Something unexpected goes wrong, like a renderer crash or a full disk.
-<<<<<<< HEAD
   virtual void RegisterServiceWorker(
-      const Scope& pattern,
+      const Scope& scope,
       const GURL& script_url,
-      int source_process_id,
       ServiceWorkerHostClient* client,
       const ServiceWorkerHostCallback& callback) = 0;
-=======
-  virtual void RegisterServiceWorker(const Scope& pattern,
-                                     const GURL& script_url,
-                                     const ResultCallback& callback) = 0;
->>>>>>> 85925613
 
   // Equivalent to calling navigator.serviceWorker.unregister(pattern) from a
   // renderer, except that |pattern| is an absolute URL instead of relative to
