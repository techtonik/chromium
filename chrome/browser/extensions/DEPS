--- conflicted
+++ resolved
@@ -15,11 +15,8 @@
 
   # For access to testing command line switches.
   "+ppapi/shared_impl",
-<<<<<<< HEAD
 
   "+content",
-]
-=======
 ]
 
 specific_include_rules = {
@@ -28,5 +25,4 @@
   "chrome_extensions_browser_client\.cc": [
      "+apps/common/api/generated_api.h",
   ],
-}
->>>>>>> 3666a7ef
+}