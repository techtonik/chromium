# Copyright (c) 2011 The Chromium Authors. All rights reserved.
# Use of this source code is governed by a BSD-style license that can be
# found in the LICENSE file.

"""GDB support for Chrome types.

Add this to your gdb by amending your ~/.gdbinit as follows:
  python
  import sys
  sys.path.insert(0, "/path/to/tools/gdb/")
  import gdb_chrome
  end

This module relies on the WebKit gdb module already existing in
your Python path.

Use
  (gdb) p /r any_variable
to print |any_variable| without using any printers.
"""

import datetime
import gdb
import gdb.printing
import webkit

# When debugging this module, set the below variable to True, and then use
#   (gdb) python del sys.modules['gdb_chrome']
#   (gdb) python import gdb_chrome
# to reload.
_DEBUGGING = False


pp_set = gdb.printing.RegexpCollectionPrettyPrinter("chromium")


def typed_ptr(ptr):
    """Prints a pointer along with its exact type.

    By default, gdb would print just the address, which takes more
    steps to interpret.
    """
    # Returning this as a cast expression surrounded by parentheses
    # makes it easier to cut+paste inside of gdb.
    return '((%s)%s)' % (ptr.dynamic_type, ptr)


def yield_fields(val):
    """Use this in a printer's children() method to print an object's fields.

    e.g.
      def children():
        for result in yield_fields(self.val):
          yield result
    """
    try:
        fields = val.type.target().fields()
    except:
        fields = val.type.fields()
    for field in fields:
        if field.is_base_class:
            yield (field.name, val.cast(gdb.lookup_type(field.name)))
        else:
            yield (field.name, val[field.name])


class Printer(object):
    def __init__(self, val):
        self.val = val


class StringPrinter(Printer):
    def display_hint(self):
        return 'string'


class String16Printer(StringPrinter):
    def to_string(self):
        return webkit.ustring_to_string(self.val['_M_dataplus']['_M_p'])
pp_set.add_printer(
    'string16',
    '^string16|std::basic_string<(unsigned short|base::char16).*>$',
    String16Printer);


class GURLPrinter(StringPrinter):
    def to_string(self):
        return self.val['spec_']
pp_set.add_printer('GURL', '^GURL$', GURLPrinter)


class FilePathPrinter(StringPrinter):
    def to_string(self):
        return self.val['path_']['_M_dataplus']['_M_p']
pp_set.add_printer('FilePath', '^FilePath$', FilePathPrinter)


class SizePrinter(Printer):
    def to_string(self):
        return '%sx%s' % (self.val['width_'], self.val['height_'])
pp_set.add_printer('gfx::Size', '^gfx::(Size|SizeF|SizeBase<.*>)$', SizePrinter)


class PointPrinter(Printer):
    def to_string(self):
        return '%s,%s' % (self.val['x_'], self.val['y_'])
pp_set.add_printer('gfx::Point', '^gfx::(Point|PointF|PointBase<.*>)$',
                   PointPrinter)


class RectPrinter(Printer):
    def to_string(self):
        return '%s %s' % (self.val['origin_'], self.val['size_'])
pp_set.add_printer('gfx::Rect', '^gfx::(Rect|RectF|RectBase<.*>)$',
                   RectPrinter)


class SmartPtrPrinter(Printer):
    def to_string(self):
        return '%s%s' % (self.typename, typed_ptr(self.ptr()))


class ScopedRefPtrPrinter(SmartPtrPrinter):
    typename = 'scoped_refptr'
    def ptr(self):
        return self.val['ptr_']
pp_set.add_printer('scoped_refptr', '^scoped_refptr<.*>$', ScopedRefPtrPrinter)


class LinkedPtrPrinter(SmartPtrPrinter):
    typename = 'linked_ptr'
    def ptr(self):
        return self.val['value_']
pp_set.add_printer('linked_ptr', '^linked_ptr<.*>$', LinkedPtrPrinter)


class WeakPtrPrinter(SmartPtrPrinter):
    typename = 'base::WeakPtr'
    def ptr(self):
        flag = ScopedRefPtrPrinter(self.val['ref_']['flag_']).ptr()
        if flag and flag['is_valid_']:
            return self.val['ptr_']
        return gdb.Value(0).cast(self.val['ptr_'].type)
pp_set.add_printer('base::WeakPtr', '^base::WeakPtr<.*>$', WeakPtrPrinter)


class CallbackPrinter(Printer):
    """Callbacks provide no usable information so reduce the space they take."""
    def to_string(self):
        return '...'
pp_set.add_printer('base::Callback', '^base::Callback<.*>$', CallbackPrinter)


class LocationPrinter(Printer):
    def to_string(self):
        return '%s()@%s:%s' % (self.val['function_name_'].string(),
                               self.val['file_name_'].string(),
                               self.val['line_number_'])
pp_set.add_printer('tracked_objects::Location', '^tracked_objects::Location$',
                   LocationPrinter)


class PendingTaskPrinter(Printer):
    def to_string(self):
        return 'From %s' % (self.val['posted_from'],)
<<<<<<< HEAD
=======

    def children(self):
        for result in yield_fields(self.val):
            if result[0] not in ('task', 'posted_from'):
                yield result
>>>>>>> 63a44689
pp_set.add_printer('base::PendingTask', '^base::PendingTask$',
                   PendingTaskPrinter)


class LockPrinter(Printer):
    def to_string(self):
        try:
            if self.val['owned_by_thread_']:
                return 'Locked by thread %s' % self.val['owning_thread_id_']
            else:
                return 'Unlocked'
        except gdb.error:
            return 'Unknown state'
pp_set.add_printer('base::Lock', '^base::Lock$', LockPrinter)


class TimeDeltaPrinter(object):
    def __init__(self, val):
        self._timedelta = datetime.timedelta(microseconds=int(val['delta_']))

    def timedelta(self):
        return self._timedelta

    def to_string(self):
        return str(self._timedelta)
pp_set.add_printer('base::TimeDelta', '^base::TimeDelta$', TimeDeltaPrinter)


class TimeTicksPrinter(TimeDeltaPrinter):
    def __init__(self, val):
        self._timedelta = datetime.timedelta(microseconds=int(val['ticks_']))
pp_set.add_printer('base::TimeTicks', '^base::TimeTicks$', TimeTicksPrinter)


class TimePrinter(object):
    def __init__(self, val):
        timet_offset = gdb.parse_and_eval(
            'base::Time::kTimeTToMicrosecondsOffset')
        self._datetime = (datetime.datetime.fromtimestamp(0) +
                          datetime.timedelta(microseconds=
                                             int(val['us_'] - timet_offset)))

    def datetime(self):
        return self._datetime

    def to_string(self):
        return str(self._datetime)
pp_set.add_printer('base::Time', '^base::Time$', TimePrinter)


class IpcMessagePrinter(Printer):
    def header(self):
        return self.val['header_'].cast(
            gdb.lookup_type('IPC::Message::Header').pointer())

    def to_string(self):
        message_type = self.header()['type']
        try:
          type = self.val.dynamic_type
        except:
          type = self.val.type
        return '%s of kind %s line %s' % (
            type,
            (message_type >> 16).cast(gdb.lookup_type('IPCMessageStart')),
            message_type & 0xffff)

    def children(self):
        yield ('header_', self.header().dereference())
        yield ('capacity_after_header_', self.val['capacity_after_header_'])
        for field in self.val.type.fields():
            if field.is_base_class:
                continue
            yield (field.name, self.val[field.name])
pp_set.add_printer('IPC::Message', '^IPC::Message$', IpcMessagePrinter)


class NotificationRegistrarPrinter(Printer):
    def to_string(self):
        try:
            registrations = self.val['registered_']
            vector_finish = registrations['_M_impl']['_M_finish']
            vector_start = registrations['_M_impl']['_M_start']
            if vector_start == vector_finish:
                return 'Not watching notifications'
            if vector_start.dereference().type.sizeof == 0:
                # Incomplete type: b/8242773
                return 'Watching some notifications'
            return ('Watching %s notifications; '
                    'print %s->registered_ for details') % (
                        int(vector_finish - vector_start),
                        typed_ptr(self.val.address))
        except gdb.error:
            return 'NotificationRegistrar'
pp_set.add_printer('content::NotificationRegistrar',
                   '^content::NotificationRegistrar$',
                   NotificationRegistrarPrinter)


class SiteInstanceImplPrinter(object):
    def __init__(self, val):
        self.val = val.cast(val.dynamic_type)

    def to_string(self):
        return 'SiteInstanceImpl@%s for %s' % (
            self.val.address, self.val['site_'])

    def children(self):
        yield ('id_', self.val['id_'])
        yield ('has_site_', self.val['has_site_'])
        if self.val['browsing_instance_']['ptr_']:
            yield ('browsing_instance_', self.val['browsing_instance_']['ptr_'])
        if self.val['process_']:
            yield ('process_', typed_ptr(self.val['process_']))
        if self.val['render_process_host_factory_']:
            yield ('render_process_host_factory_',
                   self.val['render_process_host_factory_'])
pp_set.add_printer('content::SiteInstanceImpl', '^content::SiteInstanceImpl$',
                   SiteInstanceImplPrinter)


class RenderProcessHostImplPrinter(object):
    def __init__(self, val):
        self.val = val.cast(val.dynamic_type)

    def to_string(self):
        pid = ''
        try:
            child_process_launcher_ptr = (
                self.val['child_process_launcher_']['impl_']['data_']['ptr'])
            if child_process_launcher_ptr:
                context = (child_process_launcher_ptr['context_']['ptr_'])
                if context:
                    pid = ' PID %s' % str(context['process_']['process_'])
        except gdb.error:
            # The definition of the Context type may not be available.
            # b/8242773
            pass
        return 'RenderProcessHostImpl@%s%s' % (self.val.address, pid)

    def children(self):
        yield ('id_', self.val['id_'])
        yield ('listeners_',
               self.val['listeners_']['data_'])
        yield ('worker_ref_count_', self.val['worker_ref_count_'])
        yield ('fast_shutdown_started_', self.val['fast_shutdown_started_'])
        yield ('deleting_soon_', self.val['deleting_soon_'])
        yield ('pending_views_', self.val['pending_views_'])
        yield ('visible_widgets_', self.val['visible_widgets_'])
        yield ('backgrounded_', self.val['backgrounded_'])
        yield ('widget_helper_', self.val['widget_helper_'])
        yield ('is_initialized_', self.val['is_initialized_'])
        yield ('browser_context_', typed_ptr(self.val['browser_context_']))
        yield ('sudden_termination_allowed_',
               self.val['sudden_termination_allowed_'])
        yield ('ignore_input_events_', self.val['ignore_input_events_'])
        yield ('is_guest_', self.val['is_guest_'])
pp_set.add_printer('content::RenderProcessHostImpl',
                   '^content::RenderProcessHostImpl$',
                   RenderProcessHostImplPrinter)


gdb.printing.register_pretty_printer(gdb, pp_set, replace=_DEBUGGING)<|MERGE_RESOLUTION|>--- conflicted
+++ resolved
@@ -163,14 +163,11 @@
 class PendingTaskPrinter(Printer):
     def to_string(self):
         return 'From %s' % (self.val['posted_from'],)
-<<<<<<< HEAD
-=======
 
     def children(self):
         for result in yield_fields(self.val):
             if result[0] not in ('task', 'posted_from'):
                 yield result
->>>>>>> 63a44689
 pp_set.add_printer('base::PendingTask', '^base::PendingTask$',
                    PendingTaskPrinter)
 
